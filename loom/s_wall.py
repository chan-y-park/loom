--- conflicted
+++ resolved
@@ -470,7 +470,7 @@
                             branch_locus.z.real < self.z[t - 1].real
                         )
                     ):
-                        logging.info('Dropping a fake cut intersection.')
+                        logger.info('Dropping a fake cut intersection.')
                         continue
 
                     # Add 
@@ -480,33 +480,6 @@
                     intersections.append(
                         [branch_locus.label, t, clock(left_right(self.z, t))]
                     )
-<<<<<<< HEAD
-                ):
-                    logger.debug('Dropping a fake cut intersection.')
-                    continue
-
-                # Add 
-                # [the branch-point identifier(index), t,
-                #  the direction (either 'cw' or 'ccw')]
-                # to each intersection.
-                intersections.append(
-                    [branch_locus.label, t, clock(left_right(self.z, t))]
-                )
-            _cuts_intersections += intersections
-
-        # Now sort intersections according to where they happen in proper 
-        # time; recall that the elements of cuts_intersections are organized 
-        # as      [..., [branch_point_idx, t, 'ccw'] ,...]
-        # where 't' is the integer of proper time at the intersection.
-        self.cuts_intersections = sorted(
-            _cuts_intersections, 
-            cmp=lambda k1, k2: cmp(k1[1], k2[1])
-        )
-        logger.debug(
-            'S-wall {} intersects the following '
-            'cuts at the points\n{}.'.format(
-                self.label, self.cuts_intersections
-=======
                 _cuts_intersections += intersections
 
             # Now sort intersections according to where they happen in proper 
@@ -517,12 +490,11 @@
                 _cuts_intersections, 
                 cmp=lambda k1, k2: cmp(k1[1], k2[1])
             )
-            logging.debug(
+            logger.debug(
                 'S-wall {} intersects the following '
                 'cuts at the points\n{}.'.format(
                     self.label, self.cuts_intersections
                 )
->>>>>>> 1f233379
             )
 
             # Add the actual intersection point to the S-wall
