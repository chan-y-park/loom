import logging
import numpy
import sympy
import pdb

from cmath import exp, pi, phase

from geometry import get_local_sw_diff
from misc import (gather, cpow, remove_duplicate, unravel, ctor2, r2toc,
                  GetSWallSeedsError, n_nearest_indices, find_xs_at_z_0)

x, z = sympy.symbols('x z')

# Number of x's at a fixed z
num_x_over_z = 2

class Joint:
    def __init__(self, z=None, x=None, parents=None, label=None,):
        self.z = z
        self.x = x
        self.parents = parents 
        self.label = label

    def __eq__(self, other):
        return self.label == other.label

    def get_json_data(self):
        json_data = {
            'z': ctor2(self.z),
            'x': [ctor2(x_i) for x_i in self.x],
            'parents': [parent for parent in self.parents],
            'label': self.label,
        }
        return json_data

    def set_json_data(self, json_data):
        self.z = r2toc(json_data['z'])
        self.x = [r2toc(x_i) for x_i in json_data['x']]
        self.parents = [parent for parent in json_data['parents']]
        self.label = json_data['label']

    def is_equal_to(self, other, accuracy):
        if(abs(self.z - other.z) > accuracy):
            return False
        if(len(self.x) != len(other.x)):
            return False
        for i in range(len(self.x)):
            if (abs(self.x[i] - other.x[i]) > accuracy):
                return False
        return True 


class SWall(object):
    def __init__(self, z_0=None, x_0=None, parents=None,
                 label=None, n_steps=None,):
        """
        SWall.z is a NumPy array of length n_steps+1,
        where z[t] is the base coordinate.
        
        SWall.x is a Numpy array of the fiber coordinates at t, i.e. 
            SWall.x[t] = [x[t][0], x[t][1], ...].
        """
        ### FIXME: self.zs & self.xs instead of z & x?
        if n_steps is None:
            self.z = []
            self.x = []
        else:
            self.z = numpy.empty(n_steps+1, complex)
            self.x = numpy.empty(n_steps+1, (complex, num_x_over_z))
            self.z[0] = z_0
            self.x[0] = x_0
        self.parents = parents
        self.label = label
<<<<<<< HEAD
        # TODO: interface for marking branch-cut crossings.
        self.splitting = []
=======
>>>>>>> 41dee032

        self.cuts_intersections = []
        self.splittings = []
        self.local_roots = []
        self.local_weight_pairs = []        

    def __setitem__(self, t, data):
        """
        Set the data of the S-wall at t, where
            data = [z[t], x[t][0], x[t][1], ...]
        """
        self.z[t] = data[0]
        self.x[t] = data[1:]


    def __getitem__(self, t):
        """
        Get the data of the S-wall at t, where 
            data = [z[t], x[t][0], x[t][1], ...]
        """
        return numpy.concatenate([[self.z[t]], self.x[t]])


    def resize(self, size):
        """
        Resize z & x arrays to discard garbage data.
        """
        self.z.resize((size))
        self.x.resize((size, num_x_over_z))


    def get_json_data(self):
        json_data = {
            'z': numpy.array([self.z.real, self.z.imag]).T.tolist(),
            'x': numpy.rollaxis(
                numpy.array([self.x.real, self.x.imag]), 0, 3
            ).tolist(),
            'parents': [parent for parent in self.parents],
            'label': self.label,
        }
        return json_data


    def set_json_data(self, json_data):
        self.z = numpy.array([r2toc(z_t) for z_t in json_data['z']]) 
        self.x = numpy.array(
            [[r2toc(x_i) for x_i in x_t] for x_t in json_data['x']]
        )
        self.parents = [parent for parent in json_data['parents']]
        self.label = json_data['label']
    

    def get_turning_points(self):
        """
        Return a list of indices of turning points of SWall.z,
        i.e. dx/dy = 0 or dy/dx = 0, where x = z[t].real and y = z[t].imag.
        """
        tps = []

        if len(self.z) < 3:
            return tps

        x_0 = self.z[0].real
        y_0 = self.z[0].imag

        for t in range(1, len(self.z)-1):
            x_1 = self.z[t].real
            y_1 = self.z[t].imag
            x_2 = self.z[t+1].real
            y_2 = self.z[t+1].imag
            if ((x_1 - x_0) * (x_2 - x_1) < 0 or
                (y_1 - y_0) * (y_2 - y_1) < 0):
                tps.append(t)
            x_0 = x_1
            y_0 = y_1
        return tps

    def grow(
        self,
        ode,
        ramification_point_zs,
        puncture_point_zs,
        config,
        ):
        rpzs = ramification_point_zs
        ppzs = puncture_point_zs
        z_range_limits = config['z_range_limits']
        num_of_steps = config['num_of_steps']
        size_of_small_step = config['size_of_small_step']
        size_of_large_step = config['size_of_large_step']
        size_of_neighborhood = config['size_of_neighborhood']
        size_of_puncture_cutoff = config['size_of_puncture_cutoff'] 

        step = 0
        z_i = self.z[0]
        # Prepare a 1-dim array for ode
        y_i = self[0]
        ode.set_initial_value(y_i)

        if z_range_limits is not None:
            [z_real_min, z_real_max], [z_imag_min, z_imag_max] = z_range_limits

        while ode.successful() and step < num_of_steps:
            step += 1
            # Stop if z is inside a cutoff of a puncture.
            if len(ppzs) > 0:
                min_d = min([abs(z_i - ppz) for ppz in ppzs])
                if min_d < size_of_puncture_cutoff:
                    self.resize(step)
                    break

            # Stop if z is ouside the range limit.
            if z_range_limits is not None:
                if (z_i.real < z_real_min or 
                    z_i.real > z_real_max or
                    z_i.imag < z_imag_min or
                    z_i.imag > z_imag_max):
                    self.resize(step)
                    break

            # Adjust the step size if z is near a branch point.
            if (len(rpzs) > 0 and 
                min([abs(z_i - rpz) for rpz in rpzs]) < size_of_neighborhood):
                dt = size_of_small_step
            else:
                dt = size_of_large_step

            y_i = ode.integrate(ode.t + dt)
            z_i = y_i[0]
            self[step] = y_i 




def get_s_wall_seeds(sw, theta, branch_point, config,):
    ### S-walls are seeded from branch points.
    ### Each branch point has a number of ramification 
    ### points lying above it.
    ### Regardless of the representation, it is sufficient
    ### to consider one of these ramification points
    ### to extract the seed data.
    ### We thus stick to any ramification point of the 
    ### fundamental representation.
    rp = branch_point.ffr_ramification_points[0]
    delta = config['accuracy']
    dt = config['size_of_small_step']

    ###
    # 1. Find the first-order approximations of the starting points 
    # of S-walls around a given branch point, which is of the form
    # \Delta z_i = c_i / (\lambda_0)^(rp.i/(rp.i+1))
    # at a branch point from a ramification point, and
    # \Delta z_i = c_i / (\lambda_0)^(rp.i) exp(rp.i theta I)
    # at a branch point from a massless regular puncture
    ###

    # 1.1 find the coefficient and the exponent of the leading term
    # of the SW differential at the ramification point.
    lambda_0, diff_e = get_local_sw_diff(sw, rp)

    # 1.2 find c_i, a phase factor for each S-wall.
    omega_1 = exp(2*pi*1j/rp.i)
    omega = [omega_1**k for k in range(rp.i)]

    beta_1 = exp(rp.i*2*pi*1j/(rp.i+1))
    beta = [beta_1**k for k in range(rp.i+1)]

    cs = []
    if diff_e == sympy.Rational(1, rp.i):
        # the branch point is a ramification point
        # go over pairs of omegas that differ by \omega_1^i
        for i in range(1, rp.i):
            new_locs = []
            # and go over all the omegas
            for j in range(rp.i): 
                if j+i < rp.i:
                    new_loc = 1/(omega[j]-omega[j+i])
                else:
                    new_loc = 1/(omega[j]-omega[j+i-rp.i])
                new_loc = cpow(new_loc, rp.i, rp.i+1)
                new_locs += [new_loc*beta_i for beta_i in beta]
            new_locs = remove_duplicate(new_locs, 
                                        lambda l1, l2: abs(l1 - l2) < delta)
            cs += [(c*exp(theta*1j*sympy.Rational(rp.i, rp.i+1)) /
                    cpow(lambda_0, rp.i, rp.i+1)) for c in new_locs]

    elif diff_e == -1 + sympy.Rational(1, rp.i):
        # the branch point is a massless regular puncture
        # go over pairs of omegas that differ by \omega_1^i
        for i in range(1, rp.i):
            cs.append(exp(rp.i*theta*1j) /
                      cpow(((omega[0]-omega[i])*lambda_0), rp.i))

    else:
        logging.error('unknown form of sw.diff at rp ({}, {}): '
                      'diff_e  = {}'.format(rp.z, rp.x, diff_e))
        raise GetSWallSeedsError(diff_e)
        
    cs = gather(cs, lambda c1, c2: abs(c1 - c2) < delta)
    logging.debug('list of c = %s, # = %d', cs, len(cs))

    # 2. Now calculate \Delta z_i for each S-wall and 
    # find the two points on the curve that are projected onto it.  
    seeds = []
    for c in cs:
        cv = c[0]   # value of c
        cm = c[1]   # multiplicity of c
        # resize to the size of the small step 
        Delta_z = cv/abs(cv)*delta
        z_0 = rp.z + Delta_z
        xs_at_z_0 = find_xs_at_z_0(sw, z_0, rp.x, rp.i)
        dev_phases = [pi for i in range(len(xs_at_z_0)**2)] 
        for i in range(len(xs_at_z_0)):
            diffx = sw.diff.num_v.subs(z, z_0) 
            v_i = complex(diffx.subs(x, xs_at_z_0[i]))
            for j in range(len(xs_at_z_0)):
                if i == j:
                    continue
                else:
                    v_j = complex(diffx.subs(x, xs_at_z_0[j])) 
                    delta_z = exp(1j*theta)/(v_i - v_j)*dt
                    # flattened index
                    fij = i*len(xs_at_z_0) + j
                    dev_phases[fij] = phase((delta_z/Delta_z))
        min_dev_indices = n_nearest_indices(dev_phases, 0.0, cm)
        for k in min_dev_indices:
            i, j = unravel(k, len(xs_at_z_0))
            seeds.append(
                [z_0, [xs_at_z_0[i], xs_at_z_0[j]]]
            )
        
    return seeds


def get_joint(z, x1_i, x2_i, x1_j, x2_j, parent_i, parent_j, accuracy=None, 
              xs_at_z=None, g_data=None, label=None):
    """
    Return a joint if formed, otherwise return None.
    """

    if (abs(x1_i - x2_j) < accuracy and abs(x1_j - x2_i) < accuracy):
        return None
    elif (abs(x2_i - x1_j) < accuracy):
        if differ_by_root(
            x1_i, x2_j, accuracy=accuracy, xs=xs_at_z, g_data=g_data,
        ):
            return Joint(z, [x1_i, x2_j], [parent_i, parent_j], label)
        else:
            return None
    elif (abs(x2_j - x1_i) < accuracy):
        if differ_by_root(
            x1_j, x2_i, accuracy=accuracy, xs=xs_at_z, g_data=g_data,
        ):
            return Joint(z, [x1_j, x2_i], [parent_j, parent_i], label)
        else:
            return None


def differ_by_root(x1, x2, accuracy=None, xs=None, g_data=None):
    root_system = g_data.root_system
    k = g_data.fundamental_representation_index
    # NOTE: A shortcut. Use this after checking this function
    # works correctly.
    if root_system[0] == 'A':
        if k == 1:
            return True
    elif root_system[0] == 'D' and k == 1:
        if abs(x1-(-x2)) < accuracy:
            return False
        else:
            return True
    else:
        # TODO
        raise NotImplementedError
        
    
<|MERGE_RESOLUTION|>--- conflicted
+++ resolved
@@ -71,11 +71,6 @@
             self.x[0] = x_0
         self.parents = parents
         self.label = label
-<<<<<<< HEAD
-        # TODO: interface for marking branch-cut crossings.
-        self.splitting = []
-=======
->>>>>>> 41dee032
 
         self.cuts_intersections = []
         self.splittings = []
