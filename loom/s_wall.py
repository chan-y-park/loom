import logging
import numpy
import sympy
import pdb

from cmath import exp, pi, phase

from geometry import get_local_sw_diff
from misc import (gather, cpow, remove_duplicate, unravel, ctor2, r2toc,
                  GetSWallSeedsError, n_nearest_indices, find_xs_at_z_0)

x, z = sympy.symbols('x z')

# Number of x's at a fixed z
num_x_over_z = 2

class Joint:
    def __init__(self, z=None, x=None, M=None, parents=None, label=None,):
        self.z = z
        self.x = x
        self.M = M
        self.parents = parents
        self.label = label

    def __eq__(self, other):
        return self.label == other.label

    def get_json_data(self):
        json_data = {
            'z': ctor2(self.z),
            'x': [ctor2(x_i) for x_i in self.x],
            'M': self.M,
            'parents': [parent for parent in self.parents],
            'label': self.label,
        }
        return json_data

    def set_json_data(self, json_data):
        self.z = r2toc(json_data['z'])
        self.x = [r2toc(x_i) for x_i in json_data['x']]
        self.M = json_data['M']
        self.parents = [parent for parent in json_data['parents']]
        self.label = json_data['label']

    def is_equal_to(self, other, accuracy):
        if(abs(self.z - other.z) > accuracy):
            return False
        if(abs(self.M - other.M) > accuracy):
            return False
        if(len(self.x) != len(other.x)):
            return False
        for i in range(len(self.x)):
            if (abs(self.x[i] - other.x[i]) > accuracy):
                return False
        return True


class SWall(object):
    def __init__(self, z_0=None, x_0=None, M_0=None, parents=None,
                 label=None, n_steps=None,):
        """
        SWall.z is a NumPy array of length n_steps+1,
        where z[t] is the base coordinate.

        SWall.x is a Numpy array of the fiber coordinates at t, i.e.
            SWall.x[t] = [x[t][0], x[t][1], ...].
        """
        ### FIXME: self.zs & self.xs instead of z & x?
        if n_steps is None:
            self.z = []
            self.x = []
            self.M = []
        else:
            self.z = numpy.empty(n_steps+1, complex)
            self.x = numpy.empty(n_steps+1, (complex, num_x_over_z))
            self.M = numpy.empty(n_steps+1, float)
            self.z[0] = z_0
            self.x[0] = x_0
            self.M[0] = M_0
        self.parents = parents
        self.label = label

        self.cuts_intersections = []
        self.splittings = []
        self.local_roots = []
        self.local_weight_pairs = []        

    def __setitem__(self, t, data):
        """
        Set the data of the S-wall at t, where
            data = [z[t], x[t][0], x[t][1], ..., M[t]]
        """
        self.z[t] = data[0]
        self.x[t] = data[1:num_x_over_z+1]
        self.M[t] = data[num_x_over_z+1]


    def __getitem__(self, t):
        """
        Get the data of the S-wall at t, where
            data = [z[t], x[t][0], x[t][1], ..., M[t]]
        """
        return numpy.concatenate([[self.z[t]], self.x[t], [self.M[t]]])


    def resize(self, size):
        """
        Resize z & x arrays to discard garbage data.
        """
        self.z.resize((size))
        self.x.resize((size, num_x_over_z))
        self.M.resize((size))


    def get_json_data(self):
        json_data = {
            'z': numpy.array([self.z.real, self.z.imag]).T.tolist(),
            'M': numpy.array(self.M).T.tolist(),
            'x': numpy.rollaxis(
                numpy.array([self.x.real, self.x.imag]), 0, 3
            ).tolist(),
            'parents': [parent for parent in self.parents],
            'label': self.label,
        }
        return json_data


    def set_json_data(self, json_data):
        self.z = numpy.array([r2toc(z_t) for z_t in json_data['z']])
        self.M = numpy.array(json_data['M'])
        self.x = numpy.array(
            [[r2toc(x_i) for x_i in x_t] for x_t in json_data['x']]
        )
        self.parents = [parent for parent in json_data['parents']]
        self.label = json_data['label']


    def get_turning_points(self):
        """
        Return a list of indices of turning points of SWall.z,
        i.e. dx/dy = 0 or dy/dx = 0, where x = z[t].real and y = z[t].imag.
        """
        tps = []

        if len(self.z) < 3:
            return tps

        x_0 = self.z[0].real
        y_0 = self.z[0].imag

        for t in range(1, len(self.z)-1):
            x_1 = self.z[t].real
            y_1 = self.z[t].imag
            x_2 = self.z[t+1].real
            y_2 = self.z[t+1].imag
            if ((x_1 - x_0) * (x_2 - x_1) < 0 or
                (y_1 - y_0) * (y_2 - y_1) < 0):
                tps.append(t)
            x_0 = x_1
            y_0 = y_1
        return tps

    def grow(
        self,
        ode,
        ramification_point_zs,
        puncture_point_zs,
        config,
        ):
        rpzs = ramification_point_zs
        ppzs = puncture_point_zs
        z_range_limits = config['z_range_limits']
        num_of_steps = config['num_of_steps']
        size_of_small_step = config['size_of_small_step']
        size_of_large_step = config['size_of_large_step']
        size_of_neighborhood = config['size_of_neighborhood']
        size_of_puncture_cutoff = config['size_of_puncture_cutoff']
        mass_limit = config['mass_limit']

        step = 0
        z_i = self.z[0]
        M_i = self.M[0]
        # Prepare a 1-dim array for ode
        y_i = self[0]
        ode.set_initial_value(y_i)

        if z_range_limits is not None:
            [z_real_min, z_real_max], [z_imag_min, z_imag_max] = z_range_limits

        while ode.successful() and step < num_of_steps:
            step += 1
            # Stop if z is inside a cutoff of a puncture.
            if len(ppzs) > 0:
                min_d = min([abs(z_i - ppz) for ppz in ppzs])
                if min_d < size_of_puncture_cutoff:
                    self.resize(step)
                    break

            # Stop if z is ouside the range limit.
            if z_range_limits is not None:
                if (z_i.real < z_real_min or
                    z_i.real > z_real_max or
                    z_i.imag < z_imag_min or
                    z_i.imag > z_imag_max):
                    self.resize(step)
                    break

            # Stop if M exceeds mass limit.
            if mass_limit is not None:
                if M_i > mass_limit:
                    self.resize(step)
                    break

            # Adjust the step size if z is near a branch point.
            if (len(rpzs) > 0 and
                min([abs(z_i - rpz) for rpz in rpzs]) < size_of_neighborhood):
                dt = size_of_small_step
            else:
                dt = size_of_large_step

            y_i = ode.integrate(ode.t + dt)
            z_i = y_i[0]
            M_i = y_i[num_x_over_z+1]
            self[step] = y_i




def get_s_wall_seeds(sw, theta, branch_point, config,):
    ### S-walls are seeded from branch points.
    ### Each branch point has a number of ramification 
    ### points lying above it.
    ### Regardless of the representation, it is sufficient
    ### to consider one of these ramification points
    ### to extract the seed data.
    ### We thus stick to any ramification point of the 
    ### fundamental representation.
    rp = branch_point.ffr_ramification_points[0]
    delta = config['accuracy']
    dt = config['size_of_small_step']

    ###
    # 1. Find the first-order approximations of the starting points
    # of S-walls around a given branch point, which is of the form
    # \Delta z_i = c_i / (\lambda_0)^(rp.i/(rp.i+1))
    # at a branch point from a ramification point, and
    # \Delta z_i = c_i / (\lambda_0)^(rp.i) exp(rp.i theta I)
    # at a branch point from a massless regular puncture
    ###

    # 1.1 find the coefficient and the exponent of the leading term
    # of the SW differential at the ramification point.
    lambda_0, diff_e = get_local_sw_diff(sw, rp)

    # 1.2 find c_i, a phase factor for each S-wall.
    omega_1 = exp(2*pi*1j/rp.i)
    omega = [omega_1**k for k in range(rp.i)]

    beta_1 = exp(rp.i*2*pi*1j/(rp.i+1))
    beta = [beta_1**k for k in range(rp.i+1)]

    cs = []
    if diff_e == sympy.Rational(1, rp.i):
        # the branch point is a ramification point
        # go over pairs of omegas that differ by \omega_1^i
        for i in range(1, rp.i):
            new_locs = []
            # and go over all the omegas
            for j in range(rp.i):
                if j+i < rp.i:
                    new_loc = 1/(omega[j]-omega[j+i])
                else:
                    new_loc = 1/(omega[j]-omega[j+i-rp.i])
                new_loc = cpow(new_loc, rp.i, rp.i+1)
                new_locs += [new_loc*beta_i for beta_i in beta]
            new_locs = remove_duplicate(new_locs,
                                        lambda l1, l2: abs(l1 - l2) < delta)
            cs += [(c*exp(theta*1j*sympy.Rational(rp.i, rp.i+1)) /
                    cpow(lambda_0, rp.i, rp.i+1)) for c in new_locs]

    elif diff_e == -1 + sympy.Rational(1, rp.i):
        # the branch point is a massless regular puncture
        # go over pairs of omegas that differ by \omega_1^i
        for i in range(1, rp.i):
            cs.append(exp(rp.i*theta*1j) /
                      cpow(((omega[0]-omega[i])*lambda_0), rp.i))

    else:
        logging.error('unknown form of sw.diff at rp ({}, {}): '
                      'diff_e  = {}'.format(rp.z, rp.x, diff_e))
        raise GetSWallSeedsError(diff_e)

    cs = gather(cs, lambda c1, c2: abs(c1 - c2) < delta)
    logging.debug('list of c = %s, # = %d', cs, len(cs))

    # 2. Now calculate \Delta z_i for each S-wall and
    # find the two points on the curve that are projected onto it.
    seeds = []
    for c in cs:
        cv = c[0]   # value of c
        cm = c[1]   # multiplicity of c
        # resize to the size of the small step
        Delta_z = cv/abs(cv)*delta
        z_0 = rp.z + Delta_z
<<<<<<< HEAD
        xs_at_z_0 = find_xs_at_z_0(sw.curve.num_eq, z_0, rp.x, rp.i)
        dev_phases = [pi for i in range(len(xs_at_z_0)**2)]
=======
        xs_at_z_0 = find_xs_at_z_0(sw, z_0, rp.x, rp.i)
        dev_phases = [pi for i in range(len(xs_at_z_0)**2)] 
>>>>>>> 7a6cabfe
        for i in range(len(xs_at_z_0)):
            diffx = sw.diff.num_v.subs(z, z_0)
            v_i = complex(diffx.subs(x, xs_at_z_0[i]))
            for j in range(len(xs_at_z_0)):
                if i == j:
                    continue
                else:
                    v_j = complex(diffx.subs(x, xs_at_z_0[j]))
                    delta_z = exp(1j*theta)/(v_i - v_j)*dt
                    # flattened index
                    fij = i*len(xs_at_z_0) + j
                    dev_phases[fij] = phase((delta_z/Delta_z))
        min_dev_indices = n_nearest_indices(dev_phases, 0.0, cm)
        for k in min_dev_indices:
            i, j = unravel(k, len(xs_at_z_0))
            M_0 = 0
            seeds.append(
                [z_0, [xs_at_z_0[i], xs_at_z_0[j]], M_0]
            )

    return seeds


def get_joint(z, x1_i, x2_i, x1_j, x2_j, M1, M2, parent_i, parent_j, accuracy=None,
              xs_at_z=None, g_data=None, label=None):
    """
    Return a joint if formed, otherwise return None.
    """

    if (abs(x1_i - x2_j) < accuracy and abs(x1_j - x2_i) < accuracy):
        return None
    elif (abs(x2_i - x1_j) < accuracy):
        if differ_by_root(
            x1_i, x2_j, accuracy=accuracy, xs=xs_at_z, g_data=g_data,
        ):
            return Joint(z, [x1_i, x2_j], M1+M2, [parent_i, parent_j], label)
        else:
            return None
    elif (abs(x2_j - x1_i) < accuracy):
        if differ_by_root(
            x1_j, x2_i, accuracy=accuracy, xs=xs_at_z, g_data=g_data,
        ):
            return Joint(z, [x1_j, x2_i], M1+M2, [parent_j, parent_i], label)
        else:
            return None


def differ_by_root(x1, x2, accuracy=None, xs=None, g_data=None):
    root_system = g_data.root_system
    k = g_data.fundamental_representation_index
    # NOTE: A shortcut. Use this after checking this function
    # works correctly.
    if root_system[0] == 'A':
        if k == 1:
            return True
    elif root_system[0] == 'D' and k == 1:
        if abs(x1-(-x2)) < accuracy:
            return False
        else:
            return True
<<<<<<< HEAD

=======
    else:
        # TODO
        raise NotImplementedError
        
    
>>>>>>> 7a6cabfe
<|MERGE_RESOLUTION|>--- conflicted
+++ resolved
@@ -302,13 +302,8 @@
         # resize to the size of the small step
         Delta_z = cv/abs(cv)*delta
         z_0 = rp.z + Delta_z
-<<<<<<< HEAD
-        xs_at_z_0 = find_xs_at_z_0(sw.curve.num_eq, z_0, rp.x, rp.i)
-        dev_phases = [pi for i in range(len(xs_at_z_0)**2)]
-=======
         xs_at_z_0 = find_xs_at_z_0(sw, z_0, rp.x, rp.i)
         dev_phases = [pi for i in range(len(xs_at_z_0)**2)] 
->>>>>>> 7a6cabfe
         for i in range(len(xs_at_z_0)):
             diffx = sw.diff.num_v.subs(z, z_0)
             v_i = complex(diffx.subs(x, xs_at_z_0[i]))
@@ -369,12 +364,8 @@
             return False
         else:
             return True
-<<<<<<< HEAD
-
-=======
     else:
         # TODO
         raise NotImplementedError
         
     
->>>>>>> 7a6cabfe
