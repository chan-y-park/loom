--- conflicted
+++ resolved
@@ -925,11 +925,8 @@
         config_options=config_options,
         advanced_config_options=advanced_config_options,
         initial_phase=initial_phase,
-<<<<<<< HEAD
         n_processes=n_processes,
-=======
         keep_alive_interval=KEEP_ALIVE_INTERVAL,
->>>>>>> 0342bec5
     )
 
 
