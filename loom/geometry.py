import sympy
import numpy
import logging
import pdb
from warnings import warn
from pprint import pformat

import sage_subprocess
from misc import ctor2, r2toc, get_root_multiplicity, PSL2C, n_nearest_indices

x, z = sympy.symbols('x z')


class GData:
    """
    ffr_weights:
        List of weights of the FIRST fundamental representation,
            [v_0, ... , v_k , ...],
        where 'v_k' are numpy arrays corresponding to weights.
        - For g=A_n Lie algebras, the weights are given in IR^{n+1} as
            v_0 = (1,0,...,0),
            v_1 = (0,1,0,..), 
            ...,
            v_n = (0,...,0,1). 
          In this case, it does not matter how we identify weights
          with sheets, since the Weyl group acts by permuting all of 
          them freely.
        - For g=D_n, the weights are given in IR^{n} as
            v_0 = (1,0,...,0),
            v_1 = (0,1,...,0),
            v_{n-1} = (0,...,0,1),
            v_n = (-1,0,...,0),
            v_{n+1} = (0,-1,...,0),
            v_{2n-1} = (0,...,0,-1).
          In this case, we diivde the sheets into positive and negative ones,
          and assign the weights accordingly.
          The assignment of positive sheets is almost arbitrary: from each pair
          of positive/negative sheets one can pick either, as long as one makes
          an even number of "sign mistakes". We don't keep track of this,
          as a result there is an ambiguity in distinguishing one spinor 
          representation from the other
        - For other algebras, the order is imposed by SAGE.
    """
    def __init__(self, root_system=None, representation_str=None):
        self.root_system = root_system
        ### type is 'A', 'D', or 'E'.
        self.type = root_system[0]
        self.rank = eval(root_system[1:])

        ### Index of the fundamental representation, i.e. n of \omega_n. 
        representation = eval(representation_str)
        if isinstance(representation, int):
            ### Representation is specified as an index
            ### of a fundamental representation, i.e. n of \omega_n.
            self.fundamental_representation_index = representation
            self.highest_weight = [
                1 if i == (self.fundamental_representation_index - 1) else 0
                for i in range(self.rank)
            ]
        elif isinstance(representation, list):
            ### Representation is specified in the coroot(Dynkin) basis.
            self.highest_weight = representation
            height = 0
            for i, n_i in enumerate(self.highest_weight):
                height += n_i
                if n_i == 1:
                    self.fundamental_representation_index = i + 1
            if height > 1:
                self.fundamental_representation_index = None 
                warn('{} is not a fundamental representation.'
                     .format(representation_str))
                
        sage_data = sage_subprocess.get_g_data(
            root_system, 
            self.highest_weight,
        )
        logging.info("Representation data of ({}, {}) retrieved from SAGE:\n"
                     "{}".format(root_system, representation_str,
                                 pformat(sage_data)))

        self.ffr_weights = numpy.array(sage_data['ffr_weights'])
        self.roots = numpy.array(sage_data['roots'])
        self.positive_roots = numpy.array(sage_data['positive_roots'])
        self.weights = numpy.array(sage_data['weights'])
        self.multiplicities = numpy.array(sage_data['multiplicities'])
        self.weight_basis = numpy.array(sage_data['weight_basis']),
        ### The i-th row of self.coefficients is the representation
        ### of self.weights[i] in the self.basis.
        self.weight_coefficients = numpy.array(sage_data['weight_coefficients'])

    def ordered_weight_pairs(self, root):
        pairs = []

        for i, w_1 in enumerate(self.weights):
            for j, w_2 in enumerate(self.weights):
                if numpy.array_equal(w_2 - w_1, root):
                    pairs.append([i, j])

        return pairs

    def weyl_monodromy(self, root, bp, direction):
        ### TO DO ###
        ### For now, we ASSUME that branch points are 
        ### of SQUARE-ROOT type. Need to update this 
        ### for more general cases.
        bp_root = bp.positive_roots[0]

        new_root = root - (2 * bp_root * (numpy.dot(root, bp_root))/numpy.dot(bp_root,bp_root))

        return new_root


class RamificationPoint:
    def __init__(self, z=None, x=None, i=None, label=None, is_puncture=False):
        self.z = z
        self.x = x
        self.i = i
        self.label = label
        self.is_puncture = is_puncture

    def __str__(self):
        return 'z = {}, x = {}, i = {}'.format(self.z, self.x, self.i)

    def __eq__(self, other):
        return self.label == other.label

    def get_json_data(self):
        json_data = {
            'z': ctor2(self.z),
            'x': ctor2(self.x),
            'i': ctor2(self.i),
            'label': self.label,
            'is_puncture': self.is_puncture
        }
        return json_data

    def set_json_data(self, json_data):
        self.z = r2toc(json_data['z'])
        self.x = r2toc(json_data['x'])
        self.i = r2toc(json_data['i'])
        self.label = json_data['label']
        self.is_puncture = json_data['is_puncture']


class PuncturePoint:
    def __init__(self, z, cutoff, label):
        self.z = z
        self.cutoff = cutoff
        self.label = label

    def __eq__(self, other):
        return self.label == other.label


class SWCurve:
    def __init__(self, differentials=None, Cz=None, parameters=None,
                 ffr_weights=None,):
        if ffr_weights is not None:
            ### Build a cover in the first fundamental representation.
            N = len(ffr_weights)
            ffr_eq_str = 'x^{} '.format(N)
            for k, u_k in differentials.iteritems():
                ffr_eq_str += '+ ({}) '.format(u_k)
                if k != N:
                    ffr_eq_str += '* x^{}'.format(N-k)

            self.sym_eq = sympy.simplify(
                sympy.sympify(ffr_eq_str).subs(z, Cz)
            )
            self.num_eq = self.sym_eq.subs(parameters)
        else:
            ### TODO: Need to build a cover in a general representation
            ### from the differentials, using symmetric polynomials.
            logging.warning(
                'class SWCurve with a general representation '
                'is not implemented yet.'
            )
            self.sym_eq = None 
            self.num_eq = None


    def get_ramification_points(self, accuracy, punctures=None):
        f = self.num_eq
        if f is None:
            raise NotImplementedError

        ramification_points = []

        # NOTE: solve_poly_system vs. solve
        #sols = sympy.solve_poly_system([f, f.diff(x)], z, x)
        #sols = sympy.solve([f, f.diff(x)], z, x)
        #if sols is None:
        #    # Use Sage instead
        #    sols = sage_subprocess.solve_poly_system([f, f.diff(x)])
        sols = sage_subprocess.solve_poly_system([f, f.diff(x)])
        for z_0, x_0 in sols:
            if (len(punctures) > 0 and
                (min([abs(z_0 - p) for p in punctures]) < accuracy)
            ):
                continue
            fx_at_z_0 = f.subs(z, z_0)
            fx_at_z_0_coeffs = map(
                complex, sympy.Poly(fx_at_z_0, x).all_coeffs()
            )
            mx = get_root_multiplicity(
                fx_at_z_0_coeffs, complex(x_0), accuracy
            )
            if mx > 1:
                fz_at_x_0 = f.subs(x, x_0)
                fz_at_x_0_coeffs = map(complex, 
                                       sympy.Poly(fz_at_x_0, z).all_coeffs())
                
                mz = get_root_multiplicity(fz_at_x_0_coeffs, complex(z_0),
                                           accuracy)
                if mz > 1:
                    continue
                label = ('ramification point #{}'
                         .format(len(ramification_points)))
                rp = RamificationPoint(complex(z_0), complex(x_0), mx, label)
                logging.info("{}: z = {}, x = {}, i = {}."
                             .format(label, rp.z, rp.x, rp.i))
                ramification_points.append(rp)
        return ramification_points


    def get_xs(self, z_0):
        """
        Return a numpy array of x-coordinates over z = z_0.
        """
        if self.num_eq is None:
            raise NotImplementedError

        fx = self.num_eq.subs(z, z_0)
        #xs = sympy.solve(fx, x)
        ### The following may fail when the curve is not a polynomial.
        sym_poly = sympy.Poly(fx, x, domain='CC')
        coeff_list = map(complex, sym_poly.all_coeffs())
        return numpy.roots(coeff_list)


class SWDiff:
    def __init__(self, v_str, g_data=None, Cz=None, dCz=None, parameters=None):
        ### sym_v is a SymPy expression. 
        self.sym_v = sympy.simplify(
            sympy.sympify(v_str).subs(z, Cz) * dCz
        )
        ### num_v is from sym_v with its parameters 
        ### substituted with numerical values.
        self.num_v = self.sym_v.subs(parameters)


class SWData(object):
    """
<<<<<<< HEAD
    A class containing a Seiberg-Witten curve
        f(z, x) = 0
    and a Seiberg-Witten differential of the form
        \lambda = v(x, z) dz
=======
    A class containing a Seiberg-Witten curve in the first
    fundamental representation,
        \lambda^N + \sum_{k=2}^N \phi_k \lambda^{N-k}, 
    where \lambda is the Seiberg-Witten differential of the form 
        \lambda = x dz
    and \phi_k = u_k(z) dz^k, and another curve in the representation
    given in the configuration.
>>>>>>> 7a6cabfe
    """
    def __init__(self, config):
        self.punctures = None
        self.parameters = config['sw_parameters']
        self.differentials = eval(config['differentials'])
        self.g_data = GData(config['root_system'], config['representation'])
        #self.accuracy = config['accuracy']

<<<<<<< HEAD
        # PSL2C-transformed z & dz
        Cz = PSL2C(config['mt_params'], z, inverse=True)
=======
        ### PSL2C-transformed z & dz
        Cz = PSL2C(config['mt_params'], z, inverse=True) 
>>>>>>> 7a6cabfe
        dCz = Cz.diff(z)

        self.ffr_curve = SWCurve(
            differentials=self.differentials, 
            Cz=Cz,
            parameters=self.parameters,
            ffr_weights=self.g_data.ffr_weights,
        )
<<<<<<< HEAD
        # num_eq is from sym_eq with its parameters
        # substituted with numerical values.
        self.curve.num_eq = self.curve.sym_eq.subs(self.parameters)
        logging.info('\nSeiberg-Witten curve: %s = 0\n',
                     sympy.latex(self.curve.num_eq))

        # Seiberg-Witten differential
        # sym_v is a SymPy expression.
        self.diff.sym_v = sympy.simplify(
            sympy.sympify(self.diff.v_str).subs(z, Cz) * dCz
        )
        # num_v is from sym_v with its parameters
        # substituted with numerical values.
        self.diff.num_v = self.diff.sym_v.subs(self.parameters)
=======
        logging.info('Seiberg-Witten curve in the 1st fundamental '
                     'representation: {} = 0'
                     .format(sympy.latex(self.ffr_curve.num_eq)))
        ### TODO: SWCurve in a general representation.
        if self.g_data.fundamental_representation_index == 1:
            self.curve = self.ffr_curve
        else:
            logging.warning(
                'Seiberg-Witten curve in a general representation '
                'is not implemented yet.'
            )


        # Seiberg-Witten differential
        self.diff = SWDiff(
            'x',
            g_data=self.g_data,
            Cz=Cz,
            dCz=dCz,
            parameters=self.parameters,
        )

>>>>>>> 7a6cabfe
        logging.info('\nSeiberg-Witten differential: %s dz\n',
                     sympy.latex(self.diff.num_v))

        if config['punctures'] is None:
            self.punctures = []
        else:
            self.punctures = [
                PSL2C(config['mt_params'], p, numerical=True)
                for p in config['punctures']
            ]

        logging.info(
            "Calculating ramification points of the Seiberg-Witten curve "
            "in the first fundamental rep."
        )
        self.ffr_ramification_points = self.ffr_curve.get_ramification_points(
            config['accuracy'], punctures=self.punctures,
        )

<<<<<<< HEAD
def get_ramification_points(sw, accuracy):
    f = sw.curve.num_eq

    ramification_points = []

    # NOTE: solve_poly_system vs. solve
    #sols = sympy.solve_poly_system([f, f.diff(x)], z, x)
    #sols = sympy.solve([f, f.diff(x)], z, x)
    #if sols is None:
    #    # Use Sage instead
    #    sols = sage_solve_poly_system([f, f.diff(x)])
    sols = sage_solve_poly_system([f, f.diff(x)])
    for z_0, x_0 in sols:
        if (len(sw.punctures) > 0 and
            (min([abs(z_0 - p) for p in sw.punctures]) < accuracy)
        ):
            continue
        fx_at_z_0 = f.subs(z, z_0)
        fx_at_z_0_coeffs = map(complex, sympy.Poly(fx_at_z_0, x).all_coeffs())
        mx = get_root_multiplicity(fx_at_z_0_coeffs, complex(x_0), accuracy)
        if mx > 1:
            fz_at_x_0 = f.subs(x, x_0)
            fz_at_x_0_coeffs = map(complex,
                                   sympy.Poly(fz_at_x_0, z).all_coeffs())

            mz = get_root_multiplicity(fz_at_x_0_coeffs, complex(z_0),
                                       accuracy)
            if mz > 1:
                continue
            label = 'ramification point #{}'.format(len(ramification_points))
            rp = RamificationPoint(complex(z_0), complex(x_0), mx, label)
            logging.info("{}: z = {}, x = {}, i = {}."
                         .format(label, rp.z, rp.x, rp.i))
            ramification_points.append(rp)
    return ramification_points
=======
>>>>>>> 7a6cabfe

    def get_aligned_xs(self, z_0):
        ### Returns (aligned_ffr_xs, aligned_xs), where each element is
        ### a numpy array of x-coordinates of the fibers over z.
        ### The order of x's is the same as the order of the weights
        ### in g_data.weights.

        #algebra_name = self.g_data.root_system
        algebra_type = self.g_data.type
        algebra_rank = self.g_data.rank
        #ffr_weights = self.g_data.ffr_weights
        #weights = self.g_data.weights
        #weight_basis = self.g_data.weight_basis
        #weight_coeffs = self.g_data.weight_coefficients
        fund_rep_index = self.g_data.fundamental_representation_index

        ### First order x's of the first fundamental cover
        ### according to the order of ''g_data.weights'',
        ### then construct the list of x's for the given representation
        ### ordered according to weights.
        ffr_xs = self.ffr_curve.get_xs(z_0) 

        if algebra_type == 'A':
            """
            Can consider ffr_xs to be aligned according to ffr_weights,
            [(1, 0, 0, 0, 0, 0),
             (0, 1, 0, 0, 0, 0),
             ...,
             (0, 0, 0, 0, 0, 1)].
            """
            aligned_ffr_xs = ffr_xs

            if fund_rep_index == 1:
                xs = aligned_ffr_xs
            else:
                xs = self.get_xs_of_weights_from_ffr_xs(aligned_ffr_xs)

        elif algebra_type == 'D':
            """
            Align ffr_xs according to ffr_weights,
            [(1, 0, 0, 0, 0),
             (0, 1, 0, 0, 0),
             ...,
             (0, 0, 0, 0, 1),
             (-1, 0, 0, 0, 0),
             ...
             (0, 0, 0, 0, -1)]      
            """
            sorted_ffr_xs = numpy.array(
                sorted(ffr_xs, key=lambda z: (z.real, z.imag), reverse=True,)
            )
            ### Pick x's corresponding to the positive weights.
            ### The order among the positive x's is arbitrary.
            positive_xs = sorted_ffr_xs[:algebra_rank]
            ### Then pick an x corresponding to each negative weight
            ### aligned according to the positive x's.
            negative_xs = numpy.zeros_like(positive_xs)
            for nx in sorted_ffr_xs[algebra_rank:]:
                difference = numpy.fromiter(
                    (abs(px - (-nx)) for px in positive_xs),
                    dtype=float,
                )
                j = difference.argsort()[0]
                ### Check the pairing of positive and negative x's.
                px_j = positive_xs[j]
                if numpy.isclose(px_j, -nx) is False:
                    warn("get_ordered_xs(): No pairing of x's in the D-type, "
                         "({}, {}) != (x, -x).".format(px_j, nx))
                else:
                    ### Put the negative x at the same index
                    ### as its positive pair.
                    negative_xs[j] = nx
            aligned_ffr_xs = numpy.concatenate((positive_xs, negative_xs))

            if fund_rep_index == 1:
                xs = aligned_ffr_xs
            else:
                xs = self.get_xs_of_weights_from_ffr_xs(aligned_ffr_xs)

        elif g_data.type == 'E':
            ### !!!!!
            ### Here I am pairing any sheet with any weight of E_6 and E_7 
            ### However, the Weyl group does not contains permutations 
            ### of 27 (resp 56) elements so it's probably NOT OK to 
            ### pair sheets with weights as we like.
            ### !!!!!
            #xs = ffr_xs
            raise NotImplementedError
     
        return (aligned_ffr_xs, xs)


    def get_xs_of_weights_from_ffr_xs(self, ffr_xs):
        g_data = self.g_data
        xs = numpy.zeros(len(g_data.weights), dtype=complex)

        if g_data.type == 'A' or g_data.type == 'D':
            for i, cs in enumerate(g_data.weight_coefficients):
                for j, c_j in enumerate(cs):
                    xs[i] += c_j * ffr_xs[j]
        else:
            raise NotImplementedError

        return xs
            

def get_local_sw_diff(sw, ramification_point):
    rp = ramification_point
    num_eq = sw.curve.num_eq
    num_v = sw.diff.num_v

    ### use Dz = z - rp.z & Dx = x - rp.x
    Dz, Dx = sympy.symbols('Dz, Dx')
    local_curve = (
        num_eq.subs(x, rp.x+Dx).subs(z, rp.z+Dz)
        .series(Dx, 0, rp.i+1).removeO()
        .series(Dz, 0, 2).removeO()
    )
    ### curve_at_rp = a(z - rp.z) + b(x - rp.x)^(rp.i)
    a = local_curve.n().coeff(Dz).coeff(Dx, 0)
    b = local_curve.n().coeff(Dx**rp.i).coeff(Dz, 0)
    ### Dx = Dx(Dz)
    Dx_Dz = (-(a/b)*Dz)**sympy.Rational(1, rp.i)
    local_diff = (
        num_v.subs(x, rp.x+Dx_Dz).subs(z, rp.z+Dz)
        .series(Dz, 0, 1).removeO()
    )
    # get the coefficient and the exponent of the leading term
    (diff_c, diff_e) = local_diff.leadterm(Dz)
    if diff_e == 0:
        # remove the constant term from the local_diff
        local_diff -= local_diff.subs(Dz, 0)
        (diff_c, diff_e) = local_diff.leadterm(Dz)

    return (complex(diff_c.n()), diff_e)


<<<<<<< HEAD
def get_fibers(config, z_0):
    """
    Return a list of x-coordinates of the fibers over z.
    """
    sw = SWData(config)
    fx = sw.curve.num_eq.subs(z, z_0)
    xs = sympy.solve(fx, x)
    return map(complex, xs)


def sage_solve_poly_system(poly_system):
    """
    Use sage to solve the given system of polynomial equations of x and z.
    """
    sols_str = subprocess.check_output(
        ["sage", "./loom/sage_scripts/solve_poly_system.sage"] +
        [str(poly) for poly in poly_system]
    )
    sols = eval(sols_str)
    return sols
=======
>>>>>>> 7a6cabfe
<|MERGE_RESOLUTION|>--- conflicted
+++ resolved
@@ -251,12 +251,6 @@
 
 class SWData(object):
     """
-<<<<<<< HEAD
-    A class containing a Seiberg-Witten curve
-        f(z, x) = 0
-    and a Seiberg-Witten differential of the form
-        \lambda = v(x, z) dz
-=======
     A class containing a Seiberg-Witten curve in the first
     fundamental representation,
         \lambda^N + \sum_{k=2}^N \phi_k \lambda^{N-k}, 
@@ -264,7 +258,6 @@
         \lambda = x dz
     and \phi_k = u_k(z) dz^k, and another curve in the representation
     given in the configuration.
->>>>>>> 7a6cabfe
     """
     def __init__(self, config):
         self.punctures = None
@@ -273,13 +266,8 @@
         self.g_data = GData(config['root_system'], config['representation'])
         #self.accuracy = config['accuracy']
 
-<<<<<<< HEAD
-        # PSL2C-transformed z & dz
-        Cz = PSL2C(config['mt_params'], z, inverse=True)
-=======
         ### PSL2C-transformed z & dz
         Cz = PSL2C(config['mt_params'], z, inverse=True) 
->>>>>>> 7a6cabfe
         dCz = Cz.diff(z)
 
         self.ffr_curve = SWCurve(
@@ -288,22 +276,6 @@
             parameters=self.parameters,
             ffr_weights=self.g_data.ffr_weights,
         )
-<<<<<<< HEAD
-        # num_eq is from sym_eq with its parameters
-        # substituted with numerical values.
-        self.curve.num_eq = self.curve.sym_eq.subs(self.parameters)
-        logging.info('\nSeiberg-Witten curve: %s = 0\n',
-                     sympy.latex(self.curve.num_eq))
-
-        # Seiberg-Witten differential
-        # sym_v is a SymPy expression.
-        self.diff.sym_v = sympy.simplify(
-            sympy.sympify(self.diff.v_str).subs(z, Cz) * dCz
-        )
-        # num_v is from sym_v with its parameters
-        # substituted with numerical values.
-        self.diff.num_v = self.diff.sym_v.subs(self.parameters)
-=======
         logging.info('Seiberg-Witten curve in the 1st fundamental '
                      'representation: {} = 0'
                      .format(sympy.latex(self.ffr_curve.num_eq)))
@@ -326,7 +298,6 @@
             parameters=self.parameters,
         )
 
->>>>>>> 7a6cabfe
         logging.info('\nSeiberg-Witten differential: %s dz\n',
                      sympy.latex(self.diff.num_v))
 
@@ -346,44 +317,6 @@
             config['accuracy'], punctures=self.punctures,
         )
 
-<<<<<<< HEAD
-def get_ramification_points(sw, accuracy):
-    f = sw.curve.num_eq
-
-    ramification_points = []
-
-    # NOTE: solve_poly_system vs. solve
-    #sols = sympy.solve_poly_system([f, f.diff(x)], z, x)
-    #sols = sympy.solve([f, f.diff(x)], z, x)
-    #if sols is None:
-    #    # Use Sage instead
-    #    sols = sage_solve_poly_system([f, f.diff(x)])
-    sols = sage_solve_poly_system([f, f.diff(x)])
-    for z_0, x_0 in sols:
-        if (len(sw.punctures) > 0 and
-            (min([abs(z_0 - p) for p in sw.punctures]) < accuracy)
-        ):
-            continue
-        fx_at_z_0 = f.subs(z, z_0)
-        fx_at_z_0_coeffs = map(complex, sympy.Poly(fx_at_z_0, x).all_coeffs())
-        mx = get_root_multiplicity(fx_at_z_0_coeffs, complex(x_0), accuracy)
-        if mx > 1:
-            fz_at_x_0 = f.subs(x, x_0)
-            fz_at_x_0_coeffs = map(complex,
-                                   sympy.Poly(fz_at_x_0, z).all_coeffs())
-
-            mz = get_root_multiplicity(fz_at_x_0_coeffs, complex(z_0),
-                                       accuracy)
-            if mz > 1:
-                continue
-            label = 'ramification point #{}'.format(len(ramification_points))
-            rp = RamificationPoint(complex(z_0), complex(x_0), mx, label)
-            logging.info("{}: z = {}, x = {}, i = {}."
-                         .format(label, rp.z, rp.x, rp.i))
-            ramification_points.append(rp)
-    return ramification_points
-=======
->>>>>>> 7a6cabfe
 
     def get_aligned_xs(self, z_0):
         ### Returns (aligned_ffr_xs, aligned_xs), where each element is
@@ -521,26 +454,3 @@
     return (complex(diff_c.n()), diff_e)
 
 
-<<<<<<< HEAD
-def get_fibers(config, z_0):
-    """
-    Return a list of x-coordinates of the fibers over z.
-    """
-    sw = SWData(config)
-    fx = sw.curve.num_eq.subs(z, z_0)
-    xs = sympy.solve(fx, x)
-    return map(complex, xs)
-
-
-def sage_solve_poly_system(poly_system):
-    """
-    Use sage to solve the given system of polynomial equations of x and z.
-    """
-    sols_str = subprocess.check_output(
-        ["sage", "./loom/sage_scripts/solve_poly_system.sage"] +
-        [str(poly) for poly in poly_system]
-    )
-    sols = eval(sols_str)
-    return sols
-=======
->>>>>>> 7a6cabfe
