import sympy
import numpy
import logging
import warnings
import copy
import pdb
import sympy.mpmath as mpmath

from sympy import oo
from sympy.mpmath import mp
from sympy.mpmath.libmp.libhyper import NoConvergence
from itertools import combinations
from cmath import phase, pi
from matplotlib import cm as mpl_color_map

import sage_subprocess
from misc import (ctor2, r2toc, PSL2C,
                  delete_duplicates, gather, parse_sym_dict_str,
                  n_remove_duplicate)

x, z = sympy.symbols('x z')

N_NULL_TRIPLES = 45
N_NULL_QUARTETS = 1008
NULL_TRIPLES_INDIVIDUAL = 5
NULL_QUARTETS_INDIVIDUAL = 72
SHEET_NULL_TOLERANCE = 0.001

ROOT_FINDING_MAX_STEPS = 50
ROOT_FINDING_PRECISION = 20

mp.dps = ROOT_FINDING_PRECISION

DEFAULT_LARGE_STEP_SIZE = 0.01


class GData:
    """
    ffr_weights:
        List of weights of the FIRST fundamental representation,
            [v_0, ... , v_k , ...],
        where 'v_k' are numpy arrays corresponding to weights.
        - For g=A_n Lie algebras, the weights are given in IR^{n+1} as
            v_0 = (1,0,...,0),
            v_1 = (0,1,0,..), 
            ...,
            v_n = (0,...,0,1). 
          In this case, it does not matter how we identify weights
          with sheets, since the Weyl group acts by permuting all of 
          them freely.
        - For g=D_n, the weights are given in IR^{n} as
            v_0 = (1,0,...,0),
            v_1 = (0,1,...,0),
            v_{n-1} = (0,...,0,1),
            v_n = (-1,0,...,0),
            v_{n+1} = (0,-1,...,0),
            v_{2n-1} = (0,...,0,-1).
          In this case, we diivde the sheets into positive and negative ones,
          and assign the weights accordingly.
          The assignment of positive sheets is almost arbitrary: from each pair
          of positive/negative sheets one can pick either, as long as one makes
          an even number of "sign mistakes". We don't keep track of this,
          as a result there is an ambiguity in distinguishing one spinor 
          representation from the other
        - For other algebras, the order is imposed by SAGE.
    """
    def __init__(self, root_system=None, representation_str=None,
                 json_data=None, logger_name='loom'):
        self.logger_name = logger_name
        if json_data is not None:
            self.set_from_json_data(json_data)
        else:
            self.set_from_sage(root_system, representation_str)
        self.set_root_color_map()

    def get_json_data(self):
        json_data = {
            'root_system': self.root_system,
            'type': self.type,
            'rank': self.rank,
            'fundamental_representation_index': (
                self.fundamental_representation_index
            ),
            'highest_weight': self.highest_weight,
            'ffr_weights': self.ffr_weights.tolist(),
            'roots': self.roots.tolist(),
            'positive_roots': self.positive_roots.tolist(),
            'weights': self.weights.tolist(),
            'multiplicities': self.multiplicities.tolist(),
            'weight_basis': self.weight_basis.tolist(),
            'weight_coefficients': self.weight_coefficients.tolist(),
        }

        return json_data

    def set_from_json_data(self, json_data):
        self.root_system = json_data['root_system']
        self.type = json_data['type']
        self.rank = json_data['rank']
        self.fundamental_representation_index = (
            json_data['fundamental_representation_index']
        )
        self.highest_weight = json_data['highest_weight']
        self.ffr_weights = numpy.array(json_data['ffr_weights'])
        self.roots = numpy.array(json_data['roots'])
        self.positive_roots = numpy.array(json_data['positive_roots'])
        self.weights = numpy.array(json_data['weights'])
        self.multiplicities = numpy.array(json_data['multiplicities'])
        self.weight_basis = numpy.array(json_data['weight_basis'])
        self.weight_coefficients = numpy.array(
            json_data['weight_coefficients']
        )

    def set_from_sage(self, root_system, representation_str):
        logger = logging.getLogger(self.logger_name)
        self.root_system = root_system
        # type is 'A', 'D', or 'E'.
        self.type = root_system[0]
        self.rank = eval(root_system[1:])

        representation = eval(representation_str)
        if isinstance(representation, int):
            # Representation is specified as an index
            # of a fundamental representation, i.e. n of \omega_n.
            self.fundamental_representation_index = representation
            self.highest_weight = [
                1 if i == (self.fundamental_representation_index - 1) else 0
                for i in range(self.rank)
            ]
        elif isinstance(representation, list):
            # Representation is specified in the coroot(Dynkin) basis.
            self.highest_weight = representation
            height = 0
            for i, n_i in enumerate(self.highest_weight):
                height += n_i
                if n_i == 1:
                    self.fundamental_representation_index = i + 1
            if height > 1:
                self.fundamental_representation_index = None 
                logger.warning('{} is not a fundamental representation.'
                               .format(representation_str))
                
        sage_data = sage_subprocess.get_g_data(
            root_system, 
            self.highest_weight,
        )

        self.ffr_weights = numpy.array(sage_data['ffr_weights'])
        self.roots = numpy.array(sage_data['roots'])
        self.positive_roots = numpy.array(sage_data['positive_roots'])
        self.weights = numpy.array(sage_data['weights'])
        self.multiplicities = numpy.array(sage_data['multiplicities'])
        self.weight_basis = numpy.array(sage_data['weight_basis'])
        # The i-th row of self.coefficients is the representation
        # of self.weights[i] in the self.basis.
        self.weight_coefficients = numpy.array(
            sage_data['weight_coefficients']
        )

    def ordered_weight_pairs(self, root, ffr=False):
        """
        Return list of pairs of weight indices.
        """
        pairs = []

        if ffr is False:
            weights = self.weights
        elif ffr is True:
            weights = self.ffr_weights

        for i, w_1 in enumerate(weights):
            for j, w_2 in enumerate(weights):
                # FIXME: Currently weights are arrays of floats,
                # the following comparison may have a numerical issue.
                if numpy.array_equal(w_2 - w_1, root):
                    pairs.append([i, j])

        return pairs

    def weyl_monodromy(self, root, br_loc, direction, reverse=False):
        """
        Returns a new root of the segment of an S-wall
        when it crossed a branch cut from a brancing locus
        which could be a branch point or an irregular singularity.
        """
        if reverse is False:
            if direction == 'ccw':
                monodromy_matrix = br_loc.monodromy
            elif direction == 'cw':
                monodromy_matrix = (
                    numpy.linalg.inv(br_loc.monodromy).astype(int)
                )
        elif reverse is True:
            if direction == 'cw':
                monodromy_matrix = br_loc.monodromy
            elif direction == 'ccw':
                monodromy_matrix = (
                    numpy.linalg.inv(br_loc.monodromy).astype(int)
                )
                
        pair_0 = self.ordered_weight_pairs(root)[0]
        v_i_ind = pair_0[0]
        v_j_ind = pair_0[1]
        ordered_weights = self.weights
        new_v_i = sum([
            monodromy_matrix[k][v_i_ind] * v 
            for k, v in enumerate(ordered_weights)
        ])
        new_v_j = sum([
            monodromy_matrix[k][v_j_ind] * v 
            for k, v in enumerate(ordered_weights)
        ]) 

        new_root = new_v_j - new_v_i
        return new_root

    def set_root_color_map(self):
        """
        Create a mapping between a positive root and a color.
        A negative root will have the same color as the corresponding
        positive root.
        """
        p_roots = self.positive_roots
        num_p_roots = len(p_roots)
        p_root_colors = []
        for i in range(num_p_roots):
            #r, g, b, alpha = mpl_color_map.jet((i / float(n_rts)), bytes=True)
            try:
                color_map = mpl_color_map.viridis
            except AttributeError:
                color_map = mpl_color_map.jet
            r, g, b, alpha = color_map(
                (i / float(num_p_roots)), bytes=True
            )
            p_root_colors.append('#{:02x}{:02x}{:02x}'.format(r, g, b))

        self.root_color_map = p_root_colors

    def get_root_color(self, root):
        logger = logging.getLogger(self.logger_name)
        if self.root_color_map is None:
            self.set_root_color_map()

        for i, p_root in enumerate(self.positive_roots):
            if (numpy.array_equal(p_root, root) or
                numpy.array_equal(-p_root, root)):
                return self.root_color_map[i]

        logger.warning('No color mapped for the root {}'
                       .format(root.tolist()))
        return None


class RamificationPoint:
    def __init__(
        self, z=None, Ciz=None, x=None, i=None, label=None, json_data=None,
        is_puncture=False,
    ):
        if json_data is None:
            # z is the numerical value of the PSL2C-transformed z-coordinate.
            self.z = z
            # Ciz is the value of the z-coordinate 
            # before the PSL2C transformation.
            self.Ciz = Ciz
            self.x = x
            self.i = i
            self.label = label
            # For explanations on the following two attributes, 
            # see the function which analyzes ramification points
            # in the trivializatio module.
            self.ramification_type = None
            self.sw_diff_coeff = None
            self.is_puncture = is_puncture
        else:
            self.set_from_json_data(json_data)

    def __str__(self):
        return 'z = {}, x = {}, i = {}'.format(self.z, self.x, self.i)

    def __eq__(self, other):
        return self.label == other.label

    def get_json_data(self):
        if self.sw_diff_coeff is None:
            sw_diff_coeff = None
        else:
            sw_diff_coeff = ctor2(self.sw_diff_coeff)
        json_data = {
            'z': ctor2(self.z),
            'Ciz': str(self.Ciz),
            'x': ctor2(self.x),
            'i': self.i,
            'label': self.label,
            'ramification_type': self.ramification_type,
            'sw_diff_coeff': sw_diff_coeff,
            'is_puncture': self.is_puncture
        }
        return json_data

    def set_from_json_data(self, json_data):
        self.z = r2toc(json_data['z'])
        self.Ciz = sympy.sympify(json_data['Ciz'])
        self.x = r2toc(json_data['x'])
        self.i = json_data['i']
        self.label = json_data['label']
        self.ramification_type = json_data['ramification_type']

        if json_data['sw_diff_coeff'] is not None:
            sw_diff_coeff = r2toc(json_data['sw_diff_coeff'])
        else:
            sw_diff_coeff = None
        self.sw_diff_coeff = sw_diff_coeff 
        try:
            self.is_puncture = json_data['is_puncture']
        except KeyError:
            self.is_puncture = False


class Puncture:
    def __init__(self, z=None, Ciz=None, cutoff=None, label=None,
                 json_data=None):
        if json_data is None:
            # z is the numerical value of the PSL2C-transformed z-coordinate.
            self.z = z
            # Ciz is the value of the z-coordinate 
            # before the PSL2C transformation.
            self.Ciz = Ciz
            self.label = label
        else:
            self.set_from_json_data(json_data)

    def __eq__(self, other):
        return self.label == other.label

    def get_json_data(self):
        json_data = {
            'Ciz': str(self.Ciz),
            'label': self.label,
        }

        if self.z == oo:
            json_data['z'] = 'oo'
        else:
            json_data['z'] = ctor2(self.z)

        return json_data

    def set_from_json_data(self, json_data):
        if json_data['z'] == 'oo':
            self.z = oo
        else:
            self.z = r2toc(json_data['z'])

        self.Ciz = sympy.sympify(json_data['Ciz'])
        self.label = json_data['label']


class SWCurve:
    """
    SWCurve.sym_eq is the same curve as defined in the configuration,
    without the PSL2C transformation for the simplicity of its anlysis.

    SWCurve.num_eq is the curve with numerical coefficients &
    after the PSL2C transformation. This is the curve that is used
    in the numerical evolution of S-walls.
    """
    def __init__(self, casimir_differentials=None, g_data=None, 
                 diff_params=None, mt_params=None, 
                 z_rotation=None, ffr=False):
        self.sym_eq = None
        self.num_eq = None
        self.g_data = g_data

        if ffr is True:
            # Build a cover in the first fundamental representation.
            ffr_eq_str = get_ffr_curve_string(
                casimir_differentials, g_data.type, g_data.rank
            )
            try:
                self.sym_eq = sympy.sympify(ffr_eq_str)
            except:
                raise ValueError('syntax error in the Casimir differentials.')
            # NOTE: We apply PSL2C only to the numerical curve
            # for the simplicity of analysis.
            Ciz = PSL2C(mt_params, z_rotation * z, inverse=True) 
            self.num_eq = (
                self.sym_eq.subs(z, Ciz).subs(diff_params)
                .evalf(n=ROOT_FINDING_PRECISION, chop=True)
            )
        else:
            # TODO: Need to build a cover in a general representation
            # from the differentials, using symmetric polynomials.
            raise NotImplementedError(
                'class SWCurve with a general representation '
                'is not implemented yet.'
            )

    def get_xs(self, z_0):
        """
        Return a numpy array of x-coordinates over z = z_0.
        """
        if self.num_eq is None:
            raise NotImplementedError

        fx = self.num_eq.subs(z, z_0)
        sym_poly = sympy.Poly(fx, x, domain='CC')
        coeff_list = map(complex, sym_poly.all_coeffs())
        return numpy.roots(coeff_list)

        # f_x_eq = self.num_eq.subs(z, z_0).evalf(n=ROOT_FINDING_PRECISION)
        # # print '\n this is the f_x equation: {}'.format(f_x_eq)
        # f_x_roots = sage_subprocess.solve_single_eq_x(
        #     [f_x_eq],
        #     precision=ROOT_FINDING_PRECISION,
        # )
        # # print 'at z = {}'.format(z_0)
        # # print 'curve'
        # # print f_x_eq
        # # print 'roots'
        # # print map(complex, f_x_roots)
        # return map(complex, f_x_roots)


class SWDiff:
    def __init__(
            self, v_str, g_data=None, diff_params=None, mt_params=None,
            z_rotation=None,):
        # sym_v is a SymPy expression. 
        self.sym_v = sympy.sympify(v_str)
        # num_v is from sym_v with its parameters 
        # substituted with numerical values.
        # NOTE: We apply PSL2C only to the numerical curve
        # for the simplicity of analysis.
        Ciz = PSL2C(mt_params, z_rotation * z, inverse=True) 
        dCiz = Ciz.diff(z)
        self.num_v = (
            (self.sym_v.subs(z, Ciz) * dCiz).subs(diff_params)
            .evalf(n=ROOT_FINDING_PRECISION, chop=True)
        )


class SWDataBase(object):
    """
    A class containing the geometric data of a Seiberg-Witten curve
    in the first fundamental representation,
        x^N + \sum_{k=2}^N a_k(z) dz^k x^{N-k}, 
    where x is the Seiberg-Witten differential of the form 
        x = x dz.

    This class also includes ramification points of the curve, and 
    another curve in the representation given in the configuration.

    This is the base class of SWDataWithTrivialization, where 
    the trivialization data of the curve is contained.
    """
    def __init__(self, config, logger_name='loom', json_data=None,):
        self.logger_name = logger_name
        logger = logging.getLogger(self.logger_name)

        self.g_data = None
        self.regular_punctures = []
        self.irregular_punctures = []
        self.ffr_ramification_points = None
        self.z_plane_rotation = None
        self.accuracy = config['accuracy']

        self.ffr_curve = None
        self.curve = None
        self.diff = None

        if config['mt_params'] is not None:
            mt_params = sympy.sympify(config['mt_params'])
        else:
            mt_params = None

        casimir_differentials = {}
        for k, phi_k in parse_sym_dict_str(config['casimir_differentials']):
            casimir_differentials[eval(k)] = phi_k

        diff_params = {}
        for var, val in parse_sym_dict_str(config['differential_parameters']):
            diff_params[var] = sympy.sympify(val)

        if json_data is None:
            self.g_data = GData(root_system=config['root_system'],
                                representation_str=config['representation'],
                                logger_name=self.logger_name,)
            self.set_from_config(
                config,
                mt_params=mt_params,
                casimir_differentials=casimir_differentials,
                diff_params=diff_params,
            )
        else:
            self.set_from_json_data(json_data)
            self.ffr_curve = SWCurve(
                casimir_differentials=casimir_differentials, 
                g_data=self.g_data,
                diff_params=diff_params,
                mt_params=mt_params,
                z_rotation=self.z_plane_rotation,
                ffr=True,
            )

        logger.info(
            'Seiberg-Witten curve in the 1st fundamental '
            'representation:\n(note: here x really stands for \lambda)'
            '\n{} = 0\n(numerically\n{}=0\n)'
            .format(sympy.latex(self.ffr_curve.sym_eq),
                    sympy.latex(self.ffr_curve.num_eq))
        )
        # z_0 = 0.136188373742-0.257456561838j
        # print 'at z = {} the curve is \n{}\n{}'.format(
        #     z_0, 
        #     self.ffr_curve.num_eq.subs(z, z_0), 
        #     sympy.simplify(self.ffr_curve.num_eq.subs(z, z_0))
        # )

        # TODO: SWCurve in a general representation.
        if self.g_data.fundamental_representation_index == 1:
            self.curve = self.ffr_curve
        else:
            logger.warning(
                'Seiberg-Witten curve in a general representation '
                'is not implemented yet.'
            )
            self.curve = None

        self.diff = SWDiff(
            'x',
            g_data=self.g_data,
            diff_params=diff_params,
            mt_params=mt_params,
            z_rotation=self.z_plane_rotation,
        )
        logger.info(
            'Seiberg-Witten differential:\n{} dz\n(numerically\n{} dz\n)'
            .format(sympy.latex(self.diff.sym_v),
                    sympy.latex(self.diff.num_v))
        )

        self.analyze_ffr_ramification_points()

        for rp in self.ffr_ramification_points:
            logger.info("{}: z = {}, x = {}, i = {}."
                        .format(rp.label, rp.z, rp.x, rp.i))

        for pct in self.regular_punctures + self.irregular_punctures:
            logger.info('{} at z={}'.format(pct.label, pct.z))

    def get_json_data(self):
        json_data = {
            'g_data': self.g_data.get_json_data(),
            'regular_punctures': [p.get_json_data() 
                                  for p in self.regular_punctures],
            'irregular_punctures': [p.get_json_data() 
                                    for p in self.irregular_punctures],
            'ffr_ramification_points': [
                rp.get_json_data() for rp in self.ffr_ramification_points
            ],
            'z_plane_rotation': str(self.z_plane_rotation),
            'accuracy': self.accuracy,
        }

        return json_data

    def set_from_json_data(self, json_data):
        logger = logging.getLogger(self.logger_name)

        self.g_data = GData(json_data=json_data['g_data'],
                            logger_name=self.logger_name,)
        # XXX: Remove the following check after deprecating
        # using older data.
        try:
            self.regular_punctures = [
                Puncture(json_data=data)
                for data in json_data['regular_punctures'] 
            ]
            self.irregular_punctures = [
                Puncture(json_data=data)
                for data in json_data['irregular_punctures'] 
            ]
        except KeyError:
            logger.warning(
                'Loading a JSON data of an older version: '
                'no (ir)regular_punctures data, '
                'use punctures data instead.'
            )
            self.regular_punctures = []
            self.irregular_punctures = [
                Puncture(json_data=data)
                for data in json_data['punctures'] 
            ]

        self.ffr_ramification_points = [
            RamificationPoint(json_data=data)
            for data in json_data['ffr_ramification_points']
        ]
        self.z_plane_rotation = sympy.sympify(json_data['z_plane_rotation'])
        self.accuracy = json_data['accuracy']

    def set_from_config(self, config, mt_params=None,
                        casimir_differentials=None, diff_params=None,):
        """
        Set attributes by calculating the corresponding 
        values using the configuration.
        """
        # Introduce a clockwise rotation of the z-plane,
        # after the PSL2C transformation, by the following phase.
        # Try rotating by different increments, up to pi/max_pi_div 

        logger = logging.getLogger(self.logger_name)

        min_abs_distance = None
        max_pi_div = 10
        rotate_z_plane = True
        pi_div = 0

        method = config['ramification_point_finding_method']
        if method == 'discriminant':
            get_ramification_points = (
                get_ramification_points_using_discriminant
            )
        elif method == 'system_of_eqs':
            get_ramification_points = (
                get_ramification_points_using_system_of_eqs
            )
        else:
            logger.warning(
                'Unknown or no method set to find ramification points.\n'
                'Use system_of_eqs by default.'
            )
            get_ramification_points = (
                get_ramification_points_using_system_of_eqs
            )

        for pi_div in range(max_pi_div + 1):
            if pi_div == 0:
                # we study the case of no rotations at all.
                z_r = sympy.sympify('1') 
                n_r = -1
                logger.info('The z-plane has not been rotated.')
            elif pi_div == 1:
                # there are no nontrivial rotations when this is 1.
                continue
            # elif pi_div == 2 and self.g_data.type == 'E':
            #     # For numerical reasons, it's best to avoid this 
            #     # kind of rotation ot the z-plane for the pure E_6
            #     # SYM curve at the origin of the coulomb branch
            #     continue
            else: 
                z_r = sympy.sympify('exp(pi* I / {})'.format(pi_div))
                n_r = 1
                logger.info(
                    'Will try rotating z-plane in increments'
                    ' of pi/{}'.format(pi_div)
                )
            
            z_plane_rotation = z_r

            while (rotate_z_plane is True) and n_r < pi_div:
                if pi_div != 0:
                    logger.info(
                        'The z-plane has been rotated {} times.\n'
                        'Current rotation of the z-plane: {}\n'
                        .format(n_r, z_plane_rotation)
                    )

                # TODO: the code should be able to analyze differentials,
                # and determine where are singularities, instead of giving 
                # them by hand. (However, we'll need to supply monodromy 
                # parameters such as masses, and stokes data for irregular 
                # singularities.)
                
                regular_punctures = get_punctures_from_config(
                    config['regular_punctures'], 'Regular puncture',
                    diff_params, mt_params, z_plane_rotation,
                )
                irregular_punctures = get_punctures_from_config(
                    config['irregular_punctures'], 'Irregular puncture',
                    diff_params, mt_params, z_plane_rotation,
                )

                ffr_curve = SWCurve(
                    casimir_differentials=casimir_differentials, 
                    g_data=self.g_data,
                    diff_params=diff_params,
                    mt_params=mt_params,
                    z_rotation=z_plane_rotation,
                    ffr=True,
                )

                logger.info(
                    'Calculating ramification points of '
                    'the Seiberg-Witten curve '
                    'in the first fundamental rep.'
                )
            
                punctures = regular_punctures + irregular_punctures

                ffr_ramification_points = []
                # print '\nthis is the curve'
                # print ffr_curve.num_eq
                # print '\nthese are the roots'
                # print self.g_data.roots.tolist()
                sols = get_ramification_points(
                    curve=ffr_curve, 
                    diff_params=diff_params,
                    mt_params=mt_params,
                    accuracy=self.accuracy, 
                    punctures=punctures,
                    g_data=self.g_data,
                    logger_name=self.logger_name,
                )
                
                for z_i, (x_j, m_x) in sols:
                    rp = RamificationPoint(
                        # Note: if we substitute z' = c z in F(x,z)=0,
                        # where c is a phase, the position of punctures 
                        # and branch points will rotate contravariantly
                        # z_pt -> c^{-1} z_pt
                        z=(PSL2C(mt_params, z_i, numerical=True) /
                           complex(z_plane_rotation)),
                        Ciz=z_i, 
                        x=x_j, 
                        i=m_x, 
                        label=('ramification point #{}'
                               .format(len(ffr_ramification_points)))
                    )
                    ffr_ramification_points.append(rp)


                logger.debug('These are the punctures:')
                for pct in punctures:
                    logger.debug('{} at z={}'.format(pct.label, pct.z))

                # Now check if the z-plane needs to be rotated

                # z-coords of branch points.
                bpzs = n_remove_duplicate(
                    [r.z for r in ffr_ramification_points if r.z != oo],
                    self.accuracy,
                )
                # z-coords of punctures.
                pctzs = n_remove_duplicate(
                    [p.z for p in punctures if p.z != oo],
                    self.accuracy,
                )
                z_list = bpzs + pctzs
                z_r_list = [z.real for z in z_list]
                if len(z_r_list) > 1:
                    min_x_distance = min([
                        abs(x - y) for i, x in enumerate(z_r_list) 
                        for y in z_r_list[i + 1:]
                    ])
                    min_abs_distance = min([
                        abs(x - y) for i, x in enumerate(z_list)
                        for y in z_list[i + 1:]
                    ])
                    
                elif len(z_r_list) == 1:
                    # No need for the rotation.
                    rotate_z_plane = False
                    break

                elif len(z_r_list) == 0:
                    raise Exception(
                        'Could not find any punctures ' 
                        'or branch points'
                    )

                if min_x_distance > min_abs_distance / len(z_list):
                    logger.info(
                        'All branch points and punctures '
                        'are sufficiently separated horizontally.\n'
                        'Will not rotate z-plane any more.\n'
                    )
                    rotate_z_plane = False
                    break
                
                else:
                    # This will block rotation of the z-plane
                    # enable only for debugging purposes
                    # rotate_z_plane = False
                    #
                    logger.info(
                        'Some branch points or punctures '
                        'are vertically aligned.\n'
                        'Need to rotate the z-plane.\n'
                    )
                    n_r += 1
                    z_plane_rotation *= z_r

            if rotate_z_plane is False:
                break

        if n_r == pi_div == max_pi_div:
            raise ValueError(
                'Could not find a suitable rotation for the z-plane.'
            )

        self.z_plane_rotation = z_plane_rotation
        self.regular_punctures = regular_punctures
        self.irregular_punctures = irregular_punctures
        self.ffr_ramification_points = ffr_ramification_points
        self.ffr_curve = ffr_curve

        # Automatically configure various sizes 
        # if not configured manually.
        if min_abs_distance is None:
            min_abs_distance = DEFAULT_LARGE_STEP_SIZE

        if config['size_of_small_step'] is None:
            config['size_of_small_step'] = min_abs_distance / 100.0

        if config['size_of_large_step'] is None:
            config['size_of_large_step'] = min_abs_distance / 10.0

        if config['size_of_bp_neighborhood'] is None:
            config['size_of_bp_neighborhood'] = min_abs_distance / 2.0

        if config['size_of_puncture_cutoff'] is None:
            config['size_of_puncture_cutoff'] = min_abs_distance / 100.0

    def get_aligned_xs(self, z_0, near_degenerate_branch_locus=False):
        """
        Returns (aligned_ffr_xs, aligned_xs), where each element is
        a numpy array of x-coordinates of the fibers over z.
        The order of x's is compatible with the order of the weights
        in g_data.weights, in the sense that they are linearly related.
        """
        logger = logging.getLogger(self.logger_name)

        algebra_type = self.g_data.type
        algebra_rank = self.g_data.rank
        fund_rep_index = self.g_data.fundamental_representation_index

        # First order x's of the first fundamental cover
        # according to the order of ''g_data.weights'',
        # then construct the list of x's for the given representation
        # ordered according to weights.
        # NOTE: does this correspond to the 7th irrep for E7?
        #       We need that one for that algebra
        ffr_xs = self.ffr_curve.get_xs(z_0) 

        ### MUST REMOVE: this is temporary
        # if len(ffr_xs) != 27:
        #     print '\n\nNot enough sheets! '
        #     print 'at z = {}'.format(z_0)
        #     print 'ffr xs = '
        #     print ffr_xs
        ###

        if algebra_type == 'A':
            # Can consider ffr_xs to be aligned according to ffr_weights,
            # [(1, 0, 0, 0, 0, 0),
            #  (0, 1, 0, 0, 0, 0),
            #  ...,
            #  (0, 0, 0, 0, 0, 1)].
            aligned_ffr_xs = ffr_xs

            if fund_rep_index == 1:
                xs = aligned_ffr_xs
            else:
                xs = self.get_xs_of_weights_from_ffr_xs(aligned_ffr_xs)

        elif algebra_type == 'D':
            # Align ffr_xs according to ffr_weights,
            # [(1, 0, 0, 0, 0),
            #  (0, 1, 0, 0, 0),
            #  ...,
            #  (0, 0, 0, 0, 1),
            #  (-1, 0, 0, 0, 0),
            #  ...
            #  (0, 0, 0, 0, -1)]      
            
            zero_xs = [x for x in ffr_xs if abs(x) <= self.accuracy]
            non_zero_xs = [x for x in ffr_xs if abs(x) > self.accuracy]
            n_zero_xs = len(zero_xs)

            if n_zero_xs == 0:
                sorted_ffr_xs = sorted(
                    ffr_xs, key=lambda x: phase(x),  # reverse=True,
                )

                # Pick x's corresponding to the positive weights.
                # The order among the positive x's is arbitrary.
                positive_xs = sorted_ffr_xs[:algebra_rank]
                # Then pick an x corresponding to each negative weight
                # aligned according to the positive x's.
                unsorted_negative_xs = sorted_ffr_xs[algebra_rank:]
                negative_xs = list(numpy.zeros_like(positive_xs))
            
            # Handle also degenerate cases, such as 
            # when two sheets are identically zero
            else:
                if n_zero_xs != 2 and near_degenerate_branch_locus is False:
                    logger.info(
                        'At z ={} found the following sheets \n{}'.format(
                            z_0, ffr_xs
                        ))
                    raise Exception('Zero sheets must be none or two.')
                else:
                    sorted_ffr_xs = sorted(
                        non_zero_xs, key=lambda x: phase(x),  # reverse=True,
                    )
                    positive_xs = (
                        sorted_ffr_xs[:(algebra_rank - 1)] + [zero_xs[0]]
                    )
                    unsorted_negative_xs = (
                        x for x in ffr_xs if x not in positive_xs
                    )
                    negative_xs = list(numpy.zeros_like(positive_xs))

            for nx in unsorted_negative_xs:
                difference = numpy.fromiter(
                    (abs(px - (-nx)) for px in positive_xs),
                    dtype=float,
                )
                j = difference.argsort()[0]
                # Check the pairing of positive and negative x's.
                px_j = positive_xs[j]
                if numpy.isclose(px_j, -nx) is False:
                    logger.warn(
                        "get_ordered_xs(): No pairing of x's in the D-type, "
                        "({}, {}) != (x, -x).".format(px_j, nx)
                    )
                    logger.info('positive xs : {}'.format(positive_xs))
                if numpy.isclose(
                    px_j, -nx, atol=SHEET_NULL_TOLERANCE
                ) is False:
                    logger.warn(
                        "get_ordered_xs(): No pairing of x's in the D-type,"
                        " ({}, {}) != (x, -x).".format(px_j, nx)
                    )
                    logger.info('positive xs : {}'.format(positive_xs))
                else:
                    # Put the negative x at the same index
                    # as its positive pair.
                    negative_xs[j] = nx
            aligned_ffr_xs = list(
                numpy.concatenate((positive_xs, negative_xs))
            )

            if fund_rep_index == 1:
                xs = aligned_ffr_xs
            else:
                xs = self.get_xs_of_weights_from_ffr_xs(aligned_ffr_xs)

        elif algebra_type == 'E':
            if algebra_rank == 6:
                ffr_weights_list = list(self.g_data.ffr_weights)
                aligned_ffr_xs = align_sheets_for_e_6_ffr(
                    ffr_xs, 
                    ffr_weights_list,
                    near_degenerate_branch_locus=near_degenerate_branch_locus,
                )
                if fund_rep_index == 1:
                    xs = aligned_ffr_xs
                else:
                    # xs = self.get_xs_of_weights_from_ffr_xs(aligned_ffr_xs)
                    raise NotImplementedError
            elif algebra_rank == 7:
                raise NotImplementedError
     
        return (aligned_ffr_xs, xs)

    def get_xs_of_weights_from_ffr_xs(self, ffr_xs):
        g_data = self.g_data
        fund_rep_index = g_data.fundamental_representation_index

        if fund_rep_index == 1:
            return ffr_xs
        else:
            # xs = numpy.zeros(len(g_data.weights), dtype=complex)
            xs = [0.0j for i in range(len(g_data.weights))]

            if g_data.type == 'A' or g_data.type == 'D':
                for i, cs in enumerate(g_data.weight_coefficients):
                    for j, c_j in enumerate(cs):
                        xs[i] += c_j * ffr_xs[j]
            else:
                raise NotImplementedError

            return list(xs)


    def analyze_ffr_ramification_points(self):
        logger = logging.getLogger(self.logger_name)
        rp_type = None
        num_eq = self.ffr_curve.num_eq

        # use Dz = z - rp.z & Dx = x - rp.x
        Dz, Dx = sympy.symbols('Dz, Dx')
        for rp in self.ffr_ramification_points:
            local_curve = (
                num_eq.subs(x, rp.x + Dx).subs(z, rp.z + Dz)
                .series(Dx, 0, rp.i + 1).removeO()
                .series(Dz, 0, 2).removeO()
            )
            logger.debug('\nlocal curve = {}\n'.format(local_curve))
                
            # Classify which type of ramification point
            # type_I: ADE type with x_0 != 0
            #   #   i.e. F ~ a z + b x^k
            # type_II: D-type with x_0 = 0, but nonedgenerate
            #   i.e. F ~ a z + b x^2r   with r=rank(g)
            # type_III: D-type with x_0 = 0, degenerate
            #   i.e. F ~ x^2 (a z + b x^(2r-2))
            # type IV: Other case.
            # More cases may be added in the future, in particular 
            # for degenerations of E_6 or E_7 curves.

            # TODO: avoid using self.* repeatedly, define a local variable.
            g_data = self.g_data
            zero_threshold = self.accuracy * 100
            if (self.g_data.type == 'A' or 
                ((self.g_data.type == 'D' or self.g_data.type == 'E') and 
                    abs(rp.x) > zero_threshold)):
                rp_type = 'type_I'
            elif (
                self.g_data.type == 'D' and abs(rp.x) < zero_threshold
                and 2 * self.g_data.rank == rp.i
                and abs(local_curve.n().subs(Dx, 0).coeff(Dz)) > zero_threshold
            ):
                rp_type = 'type_II'
            elif (
                self.g_data.type == 'D' and 2 * self.g_data.rank == rp.i
                and abs(local_curve.n().subs(Dx, 0).coeff(Dz)) < zero_threshold
            ):
                rp_type = 'type_III'
            # XXX: Temporary case for D-type AD theories.
            elif (
                g_data.type == 'D' and rp.i == 4 and abs(rp.x) < zero_threshold
            ):
                # No need to grow S-walls from this ramification point,
                # there will be another ramification point that gives
                # the same S-wall. This ramification point is a placeholder.
                rp.ramification_type = 'type_AD'
                rp.sw_diff_coeff = None 
                continue
#            else:
#                rp_type = 'type_IV'
#                raise Exception(
#                    'Cannot handle this type of ramification point'
#                    .format(local_curve)
#                )
            elif (
                self.g_data.type == 'E' and self.g_data.rank == 6
                and abs(local_curve.n().subs(Dx, 0).coeff(Dz)) < zero_threshold
            ):
                rp_type = 'type_IV'
            else:
                rp_type = 'type_V'
                logger.info(
                    'Lie algebra {}'.format(self.g_data.type, self.g_data.rank)
                )
                logger.info('ramification index {}'.format(rp.i))
                logger.info(
                    'local curve {}'
                    .format(abs(local_curve.n().subs(Dx, 0).coeff(Dz)))
                )
                raise Exception(
                    'Cannot handle this type of ramification point'.format(
                        local_curve
                    )
                )

            if rp_type == 'type_I' or rp_type == 'type_II':
                a = local_curve.n().subs(Dx, 0).coeff(Dz)
                b = local_curve.n().subs(Dz, 0).coeff(Dx ** rp.i)

            elif rp_type == 'type_III':
                a = local_curve.n().coeff(Dz).coeff(Dx, 2)
                b = local_curve.n().subs(Dz, 0).coeff(Dx ** rp.i)
            
            elif rp_type == 'type_IV':
                a = local_curve.n().coeff(Dz).coeff(Dx, 15)
                b = local_curve.n().subs(Dz, 0).coeff(Dx ** rp.i)
        
            logger.debug(
                '\nThe ramification point at (z,x)={} is of {}'
                .format([rp.z, rp.x], rp_type)
            )
            rp.ramification_type = rp_type

            num_v = self.diff.num_v
            # Dx = Dx(Dz)
            Dx_Dz = (-1.0 * (a / b) * Dz) ** sympy.Rational(1, rp.i)
            local_diff = (
                num_v.subs(x, rp.x + Dx_Dz).subs(z, rp.z + Dz)
                .series(Dz, 0, 1).removeO()
            )
            # get the coefficient and the exponent of the leading term
            (diff_c, diff_e) = local_diff.leadterm(Dz)
            if diff_e == 0:
                # remove the constant term from the local_diff
                local_diff -= local_diff.subs(Dz, 0)
                (diff_c, diff_e) = local_diff.leadterm(Dz)

            # rp.sw_diff_coeff = complex(-1 * a / b)
            rp.sw_diff_coeff = complex(diff_c.n())



def get_punctures_from_config(
    config_punctures_string, label_prefix,
    diff_params, mt_params, z_plane_rotation,
):
    punctures = []

    if (config_punctures_string is None or
        config_punctures_string == 'None' or
        config_punctures_string == ''):
        return punctures

    punctures_str = [
        p_raw_str.strip() for p_raw_str 
        in config_punctures_string.lstrip('[').rstrip(']').split(',')
    ]
    for p_n, p_str in enumerate(punctures_str):
        if len(p_str) == 0:
            continue
        Cipz = sympy.sympify(p_str.strip()).subs(diff_params)
        pz = PSL2C(mt_params, Cipz)
        if pz == oo:
            npz = oo
        else:
            # Note: if we substitute z' = c z in F(x,z)=0,
            # where c is a phase, the position of punctures 
            # and branch points will rotate contravariantly
            # z_pt -> c^{-1} z_pt
            npz = complex(
                (pz / z_plane_rotation)
                .evalf(n=ROOT_FINDING_PRECISION, chop=True)
            )
        punctures.append(
            Puncture(
                z=npz, Ciz=Cipz,
                label=(label_prefix + ' #{}'.format(p_n))
            )
        )
    return punctures

<<<<<<< HEAD
## E_6 curve strings
#tau_str = 't + 1/t + {u_6}'
#q_1_str = (
#    '270*x^(15) + 342*({u_1})*x^(13) + 162*({u_1})^2*x^(11)'  
#    '- 252*({u_2})*x^(10) + (26*({u_1})^3 + 18*({u_3}))*x^9' 
#    '- 162*({u_1})*({u_2})*x^8 + (6*({u_1})*({u_3}) - 27*({u_4}))*x^7' 
#    '- (30*({u_1})^2*({u_2}) - 36*({u_5}))*x^6' 
#    '+ (27*({u_2})^2 - 9*({u_1})*({u_4}))*x^5' 
#    '- (3*({u_2})*({u_3}) - 6*({u_1})*({u_5}))*x^4' 
#    '- 3*({u_1})*({u_2})^2*x^3 - 3*({u_2})*({u_5})*x - ({u_2})^3'
#)
#q_2_str = '1/(2*x^3)*(({q_1})^2 - ({p_1})^2*({p_2}))'
#p_1_str = (
#    '78*x^10 + 60*({u_1})*x^8 + 14*({u_1})^2*x^6 - 33*({u_2})*x^5' 
#    '+ 2*({u_3})*x^4 - 5*({u_1})*({u_2})*x^3 - ({u_4})*x^2 - ({u_5})*x'
#    '- ({u_2})^2'
#)
#p_2_str = (
#    '12*x^10 + 12*({u_1})*x^8 + 4*({u_1})^2*x^6 - 12*({u_2})*x^5 + ({u_3})*x^4' 
#    '- 4*({u_1})*({u_2})*x^3 - 2*({u_4})*x^2 + 4*({u_5})*x  + ({u_2})^2'
#)
=======
# E_6 curve strings
#
# The 1st representation
# tau_str = 'z + 1/z + ({u_6})'
# q_1_str = (
#     '270*x^(15) + 342*(({u_1}))*x^(13) + 162*(({u_1}))^2*x^(11)'  
#     '- 252*(({u_2}))*x^(10) + (26*(({u_1}))^3 + 18*(({u_3})))*x^9' 
#     '- 162*(({u_1}))*(({u_2}))*x^8 + (6*(({u_1}))*(({u_3})) '
#     '- 27*(({u_4})))*x^7' 
#     '- (30*(({u_1}))^2*(({u_2})) - 36*(({u_5})))*x^6' 
#     '+ (27*(({u_2}))^2 - 9*(({u_1}))*(({u_4})))*x^5' 
#     '- (3*(({u_2}))*(({u_3})) - 6*(({u_1}))*(({u_5})))*x^4' 
#     '- 3*(({u_1}))*(({u_2}))^2*x^3 - 3*(({u_2}))*(({u_5}))*x '
#     '- (({u_2}))^3'
# )
# q_2_str = '1/(2*x^3)*(({q_1})^2 - ({p_1})^2*({p_2}))'
# p_1_str = (
#     '78*x^10 + 60*(({u_1}))*x^8 + 14*(({u_1}))^2*x^6 '
#     '- 33*(({u_2}))*x^5' 
#     '+ 2*(({u_3}))*x^4 - 5*(({u_1}))*(({u_2}))*x^3 - (({u_4}))*x^2 '
#     '- (({u_5}))*x - (({u_2}))^2'
# )
# p_2_str = (
#     '12*x^10 + 12*(({u_1}))*x^8 + 4*(({u_1}))^2*x^6 '
#     '- 12*(({u_2}))*x^5 + (({u_3}))*x^4' 
#     '- 4*(({u_1}))*(({u_2}))*x^3 - 2*(({u_4}))*x^2 + 4*(({u_5}))*x '
#     '+ (({u_2}))^2'
# )


# The 2nd representation
# Another version of the SW curve, obtained after replacing 
# x -> - z x / 2
# so that now x ~ \lambda_{SW}
#
# phi_12_str = '({u_6})'
# q_1_str = (
#     '-(13/256) * x^9 * ({u_1})^3 * z^9 '
#     '- 15/32 * x^6 * ({u_1})^2 * ({u_2}) * z^6'
#     '-(81 * x^(11) * ({u_1})^2 * z^(11))/(1024) '
#     '+ (3/8) * x^3 * ({u_1}) * ({u_2})^2 * z^3 '
#     '- (81/128) * x^8 * ({u_1}) * ({u_2}) * z^8'
#     '- (3/64) * x^7 * ({u_1}) * ({u_3}) * z^7 '
#     '+ (9 / 32) * x^5 * ({u_1}) * ({u_4}) * z^5'
#     '+ (3/8) * x^4 * ({u_1}) * ({u_5}) * z^4 '
#     '- (171 * x^(13) * ({u_1}) * z^(13))/(4096)'
#     '- ({u_2})^3 - (27/32) * x^5 * ({u_2})^2 * z^5 '
#     '- (3/16) * x^4 * ({u_2}) * ({u_3}) * z^4'
#     '+ (3/2) * x * ({u_2}) * ({u_5}) * z '
#     '- (63/256) * x^(10) * ({u_2}) * z^(10) '
#     '- (9/256) * x^9 * ({u_3}) * z^9 '
#     '+ (27/128) * x^7 * ({u_4}) * z^7 '
#     '+ (9/16) * x^6 * ({u_5}) * z^6 '
#     '- (135 * x^(15) * z^(15))/(16384)'
# )
# q_2_str = '1/2 * ((-2) / (x * z))^3 *(({q_1})^2 - ({p_1})^2*({p_2}))'
# p_1_str = (
#     '(7/32) * x^6 * ({u_1})^2 * z^6 + (5/8) * x^3 * ({u_1}) * ({u_2}) * z^3' 
#     '+ (15/64) * x^8 * ({u_1}) * z^8 - ({u_2})^2 '
#     '+ (33/32) * x^5 * ({u_2}) * z^5 + (1/8) * x^4 * ({u_3}) * z^4 '
#     '- (1/4) * x^2 * ({u_4}) * z^2 + (x * ({u_5}) * z)/2 '
#     '+ (39 * x^(10) * z^(10))/512'
# )
# p_2_str = (
#     '(1/256) * x * z * (16 * x^5 * ({u_1})^2 * z^5 '
#     '+ 12 * x^7 * ({u_1}) * z^7 + 16 * x^3 * ({u_3}) * z^3 '
#     '- 128 * x * ({u_4}) * z - 512 * ({u_5}) + 3 * x^9 * z^9) '
#     '+ (1/8) * ({u_2}) * (4 * x^3 * ({u_1}) * z^3 + 3 * x^5 * z^5) '
#     '+ ({u_2})^2'
# )

>>>>>>> e6023875

# The 3rd representation
# The E_6 curve in Class S form
# NOTE: here x really stands for \lambda 
# NOTE: this being said, it's just a relabeling because \lambda = x dz/z
# this is terribly cofusing notation, should switch to writing 
# curves entirely in terms of \lambda

q_1_str = (
    '270*x^(15) + 342*(({phi_2}))*x^(13) + 162*(({phi_2}))^2*x^(11)'  
    '- 252*(({phi_5}))*x^(10) + (26*(({phi_2}))^3 + 18*(({phi_6})))*x^9' 
    '- 162*(({phi_2}))*(({phi_5}))*x^8 + (6*(({phi_2}))*(({phi_6})) '
    '- 27*(({phi_8})))*x^7' 
    '- (30*(({phi_2}))^2*(({phi_5})) - 36*(({phi_9})))*x^6' 
    '+ (27*(({phi_5}))^2 - 9*(({phi_2}))*(({phi_8})))*x^5' 
    '- (3*(({phi_5}))*(({phi_6})) - 6*(({phi_2}))*(({phi_9})))*x^4' 
    '- 3*(({phi_2}))*(({phi_5}))^2*x^3 - 3*(({phi_5}))*(({phi_9}))*x '
    '- (({phi_5}))^3'
)
q_2_str = '1/(2*x^3)*(({q_1})^2 - ({p_1})^2*({p_2}))'
p_1_str = (
    '78*x^10 + 60*(({phi_2}))*x^8 + 14*(({phi_2}))^2*x^6 '
    '- 33*(({phi_5}))*x^5' 
    '+ 2*(({phi_6}))*x^4 - 5*(({phi_2}))*(({phi_5}))*x^3 - (({phi_8}))*x^2 '
    '- (({phi_9}))*x - (({phi_5}))^2'
)
p_2_str = (
    '12*x^10 + 12*(({phi_2}))*x^8 + 4*(({phi_2}))^2*x^6 '
    '- 12*(({phi_5}))*x^5 + (({phi_6}))*x^4' 
    '- 4*(({phi_2}))*(({phi_5}))*x^3 - 2*(({phi_8}))*x^2 + 4*(({phi_9}))*x '
    '+ (({phi_5}))^2'
)

def get_ffr_curve_string(casimir_differentials, g_type, g_rank):
    """
    Construct a Seiberg-Witten curve in the 1st fundamental representation
    using Casimir differentials.
    """
    cs = []
    # FIXME: make checks for the casimirs given by the user
    # For example, I was able to insert the 0th Casimir with no complaint
    # Moreover I didn get the curve I wanted because below we add +1 to phi_0
    # We should prevent the wrong casimirs from being inserted at all.
    if g_type == 'A':
        N = g_rank + 1
        for k, phi_k in casimir_differentials.iteritems():
            cs.append([k, phi_k])

    elif g_type == 'D':
        N = 2 * g_rank
        for k, phi_k in casimir_differentials.iteritems():
            if k % 2 != 0:
                raise ValueError(
                    'phi_{} = {} dz^k'.format(k, phi_k) + 
                    'is an incorrect casimir differential '
                    'for a D-type curve.' 
                )
            else:
                cs.append([k, phi_k])

#    elif g_type == 'E':
#        phi = casimir_differentials
#        # u_(1, 2, 3, 4, 5) = phi[2, 5, 6, 8, 9, 12]
#        if g_rank == 6:
#            ## Temporarily working with a highly non generic curve
#            #tau = tau_str.format(u_6=phi[12])
#            #q_1 = q_1_str.format(u_1=phi[2], u_2=phi[5], u_3=phi[6],
#            #                     u_4=phi[8], u_5=phi[9])
#            #p_1 = p_1_str.format(u_1=phi[2], u_2=phi[5], u_3=phi[6],
#            #                     u_4=phi[8], u_5=phi[9])
#            #p_2 = p_2_str.format(u_1=phi[2], u_2=phi[5], u_3=phi[6],
#            #                     u_4=phi[8], u_5=phi[9])
#            #q_2 = q_2_str.format(q_1=q_1, p_1=p_1, p_2=p_2)
#            #curve_str = (
#            #    '(1/2)*x^3*({tau})^2 - ({q_1})*({tau}) + ({q_2})'
#            #    .format(tau=tau, q_1=q_1, q_2=q_2)
#            #)
#            curve_str = (
#                'x^27 + x^15 * u_12 + x^3 * u_24'
#                .format(u_12=phi[12], u_24=phi[24])
#            )
#            return curve_str
    elif g_type == 'E':
        phi = casimir_differentials
        # u_(1, 2, 3, 4, 5) = phi[2, 5, 6, 8, 9, 12]
        if g_rank == 6:

            # # The following goes with the 1st presentation of the SW curve.
            # tau = tau_str.format(u_6=phi[12])
            # q_1 = q_1_str.format(u_1=phi[2], u_2=phi[5], u_3=phi[6],
            #                     u_4=phi[8], u_5=phi[9])
            # p_1 = p_1_str.format(u_1=phi[2], u_2=phi[5], u_3=phi[6],
            #                     u_4=phi[8], u_5=phi[9])
            # p_2 = p_2_str.format(u_1=phi[2], u_2=phi[5], u_3=phi[6],
            #                     u_4=phi[8], u_5=phi[9])
            # q_2 = q_2_str.format(q_1=q_1, p_1=p_1, p_2=p_2)
            # curve_str = (
            #    '(1/2)*(x^3)*({tau})^2 - ({q_1})*({tau}) + ({q_2})'
            #    .format(tau=tau, q_1=q_1, q_2=q_2)
            # )

            # The following goes with the 2nd presentation of the SW curve.
            # 
            # phi_12 = phi_12_str.format(u_6=phi[12])
            # q_1 = q_1_str.format(u_1=phi[2], u_2=phi[5], u_3=phi[6],
            #                     u_4=phi[8], u_5=phi[9])
            # p_1 = p_1_str.format(u_1=phi[2], u_2=phi[5], u_3=phi[6],
            #                     u_4=phi[8], u_5=phi[9])
            # p_2 = p_2_str.format(u_1=phi[2], u_2=phi[5], u_3=phi[6],
            #                     u_4=phi[8], u_5=phi[9])
            # q_2 = q_2_str.format(q_1=q_1, p_1=p_1, p_2=p_2)
            # curve_str = (
            #    '(1/2)*(-(1/2) *z *x)^3*({phi_12})^2 '
            #    '- ({q_1})*({phi_12}) + ({q_2})'
            #    .format(phi_12=phi_12, q_1=q_1, q_2=q_2)
            # )
            
            # The following goes with the 3rd presentation of the SW curve.
            q_1 = q_1_str.format(phi_2=phi[2], phi_5=phi[5], phi_6=phi[6],
                                phi_8=phi[8], phi_9=phi[9])
            p_1 = p_1_str.format(phi_2=phi[2], phi_5=phi[5], phi_6=phi[6],
                                phi_8=phi[8], phi_9=phi[9])
            p_2 = p_2_str.format(phi_2=phi[2], phi_5=phi[5], phi_6=phi[6],
                                phi_8=phi[8], phi_9=phi[9])
            q_2 = q_2_str.format(q_1=q_1, p_1=p_1, p_2=p_2)
            curve_str = (
               '(1/2)*(x^3)*({phi_12})^2 - ({q_1})*({phi_12}) + ({q_2})'
               .format(phi_12=phi[12], q_1=q_1, q_2=q_2)
            )
<<<<<<< HEAD
=======

            # print '\nthe curve string'
            # print curve_str

            return curve_str
>>>>>>> e6023875

            # print '\nthe curve string'
            # print curve_str

            return curve_str
    else:
        raise NotImplemented(
            'get_ffr_curve_string(): construction of a Seiberg-Witten curve '
            'of g = {}_{} is not implemented.'.format(g_type, g_rank)
        )

    # g_type == 'A' or g_type == 'D':
    curve_str = 'x^{} '.format(N)
    for k, c_k in cs:
        curve_str += ' + ({}) '.format(c_k)
        if k != N:
            curve_str += ' * x^{}'.format(N - k)

    return curve_str


def get_ramification_points_using_system_of_eqs(
    curve=None, 
    diff_params=None, 
    mt_params=None,
    accuracy=None, 
    punctures=None,
    g_data=None,
    logger_name='loom',
):
    logger = logging.getLogger(logger_name)

    sols = []
    f = curve.sym_eq
    # Make f into the form of f_n/f_d
    f_n, f_d = sympy.cancel(f).as_numer_denom()
    eq_1 = f_n.subs(diff_params).evalf(n=ROOT_FINDING_PRECISION, chop=True)

    # Check the curve if it has the D-type factorization.
    num_factor, eq_1_factors = sympy.factor_list(eq_1)
    if len(eq_1_factors) > 1:
        # TODO: check Casimir differentials too?
        if (g_data.type == 'D' and
            len(eq_1_factors) == 2 and
            (x, 2) in eq_1_factors):
            eq_1 = sympy.simplify(eq_1 / x**2)
        else:
            logger.warning('The curve to find ramification points'
                           'has an unknown factorization: {} = {}.'
                           .format(eq_1, eq_1.factor()))

<<<<<<< HEAD
    eq_2 = eq_1.diff(x)
=======
    d_x_f_n, d_x_f_d = sympy.cancel(f.diff(x)).as_numer_denom()
    eq_2 = d_x_f_n.subs(diff_params).evalf(
        n=ROOT_FINDING_PRECISION, chop=True
    )
>>>>>>> e6023875

    # NOTE: solve_poly_system vs. solve
    # sols = sympy.solve_poly_system([f, f.diff(x)], z, x)
    # sols = sympy.solve([f, f.diff(x)], z, x)
    z_x_s = sage_subprocess.solve_system_of_eqs(
        [eq_1, eq_2],
        precision=ROOT_FINDING_PRECISION,
        logger_name=logger_name,
    )

    # TODO: Consider calculating the discriminant D(z)
    # and double-check if all the z_i's are found.
    for z_i, x_i in z_x_s:
        # Check if z_i is one of the punctures.
        is_puncture = False
        for p in punctures:
            if abs(z_i - p.Ciz) < accuracy:
                is_puncture = True
        if is_puncture:
            continue

        # Calculate the multiplicity of x_i 
        # by finding the maximum k that satisfies
        # (d_x)^k f_n(x, z_i)|_{x = x_i} = 0.
        f_n_i = f_n.subs(z, z_i)
        m_x = 1
        while (
            abs(f_n_i.diff(x, m_x).subs(x, x_i)
                .evalf(n=ROOT_FINDING_PRECISION)) < accuracy
        ):
            m_x += 1

        sols.append(
            [complex(mpmath.chop(z_i)), 
             (complex(mpmath.chop(x_i)), m_x)]
        )

    return sols      


def get_ramification_points_using_discriminant(
    curve=None, 
    diff_params=None, 
    mt_params=None,
    accuracy=None, 
    punctures=None,
    g_data=None,
    logger_name='loom',
):
    logger = logging.getLogger(logger_name)
    sols = []    
    
    # Old way -- keep until testing is complete:
    # f = curve.sym_eq
    # Make f into the form of rf = f_n/f_d
    # rf = sympy.cancel(f)
    # rf = sympy.cancel(f.subs(subs_dict))
    # f_n, f_d = rf.as_numer_denom()
    # subs_dict = copy.deepcopy(diff_params)
    
    # New way:
    f = curve.sym_eq
    # Make f into the form of rf = f_n/f_d
    subs_dict = copy.deepcopy(diff_params)
    rf = sympy.simplify(sympy.cancel(sympy.simplify(f.subs(subs_dict))))
    f_n, f_d = rf.as_numer_denom()
    
    # # Find the roots of D(z), the discriminant of f(x, z)
    # # as a polynomial of x. 
    # # TODO: test if sage's discriminant works well also with
    # # A and D-types curves. Then evaluate whether to get rid of
    # # the sympy discriminant for them.
    # if g_data.type == 'E':
    #     D_z = sage_subprocess.compute_discriminant(f_n.subs(subs_dict))
    # else:
    #     D_z = sympy.discriminant(f_n.subs(subs_dict), x)

    # print 'f_n'
    # print f_n
    # print 'subs_dict'
    # print subs_dict
    # print 'f_n.subs(subs_dict)'
    # print f_n.subs(subs_dict)

    D_z = sympy.discriminant(f_n.subs(subs_dict), x)

    if D_z == 0:
        logger.info(
            'The discriminant of F(x,z) is identically zero. '
            'Will work with an effective discriminant.'
        )
        if g_data.type == 'A':
            D_z = sympy.discriminant(f_n.subs(subs_dict) / x, x)
        if g_data.type == 'D':
            D_z = sympy.discriminant(f_n.subs(subs_dict) / (x ** 2), x)
        # NOTE: think through possible generalizations here,
        # this is only handling certain special cases with E_6
        # i.e. the maximally degenerate branch-point, occurring 
        # at the origin of the coulomb branch of pure E_6 SYM
        if g_data.type == 'E':
            logger.info(
                'will work with renormalized curve \n{}'.format(
                    f_n.subs(subs_dict) / (x ** 3)
                )
            )
            logger.debug(
                'after simplification \n{}'.format(
                    sympy.simplify(f_n.subs(subs_dict) / (x ** 3))
                )
            )
            D_z = sympy.discriminant(
                sympy.simplify(f_n.subs(subs_dict) / (x ** 3)), x
            )
        logger.debug(
            'Will work with the effective discriminant:\n{}'.format(D_z)
        )

    D_z_n, D_z_d = sympy.cancel(D_z).as_numer_denom()
    factors = sympy.factor_list(sympy.expand(sympy.Poly(D_z_n, z)))[1]
    for fact in factors:
        logger.debug('stuyding roots of factor {}'.format(fact))
        # separate the factor itself and the multiplicity
        f_multiplicity = fact[1]
        f_P = sympy.Poly(fact[0], z)
        # f_m = fact[1]
        cs = [
            c_sym.evalf(
                subs=subs_dict, n=ROOT_FINDING_PRECISION
            ).as_real_imag()
            for c_sym in f_P.all_coeffs()
        ]
        f_P_coeffs = [mpmath.mpc(*c) for c in cs]

        f_roots = None

        # OLD METHOD
        #
        # Increase maxsteps & extraprec when root-finding fails.
        # polyroots_maxsteps = ROOT_FINDING_MAX_STEPS
        # polyroots_extra_precision = ROOT_FINDING_PRECISION
        # while f_roots is None:
        #     try:
        #         f_roots = mpmath.polyroots(
        #             f_P_coeffs, 
        #             maxsteps=polyroots_maxsteps,
        #             extraprec=polyroots_extra_precision,
        #         )
        #     except NoConvergence:
        #         logger.warning(
        #             'mpmath.polyroots failed; increase maxsteps & '
        #             'extraprec by 10.'
        #         )
        #         polyroots_maxsteps += 10
        #         polyroots_extra_precision += 10

        fact_eq = f_P.as_expr().evalf(n=ROOT_FINDING_PRECISION, chop=True) 
        f_roots = sage_subprocess.solve_single_eq_z(
            [fact_eq],
            precision=ROOT_FINDING_PRECISION,
            logger_name=logger_name,
        )

        # # TODO: numerical errors in the determination of 
        # # roots of the discriminant induces an artificial 
        # # separation in the roots sometimes.
        # # This is especially the case with E_6, hence the following
        # # criterion. Find something better.
        # if g_data.type == 'E':
        #     is_same_z = lambda a, b: abs(a - b) < 0.001
        # else:
        #     is_same_z = lambda a, b: abs(a - b) < accuracy   

        is_same_z = lambda a, b: abs(a - b) < accuracy    
        
        gathered_f_roots = gather(f_roots, is_same_z)  

        # Find the roots of f(x, z=z_i) for the roots {z_i} of D(z).
        for z_i, zs in gathered_f_roots.iteritems():
            # m_z is the multiplicity of z_i.
            # m_z = len(zs)
            # Check if z_i is one of the punctures.
            is_puncture = False
            for p in punctures:
                if abs(z_i - p.Ciz) < accuracy:
                    is_puncture = True
            if is_puncture:
                continue
            
            # OLD METHOD
            #      
            # subs_dict[z] = z_i
            # f_x_cs = [c.evalf(subs=subs_dict, n=ROOT_FINDING_PRECISION) 
            #           for c in sympy.Poly(f, x).all_coeffs()]
            # f_x_coeffs = [mpmath.mpc(*c.as_real_imag()) for c in f_x_cs]
            # f_x_roots = None
            #
            # while f_x_roots is None:
            #     try:
            #         f_x_roots = mpmath.polyroots(
            #             f_x_coeffs,
            #             maxsteps=polyroots_maxsteps,
            #             extraprec=polyroots_extra_precision
            #         )
            #     except NoConvergence:
            #         logger.warning(
            #             'mpmath.polyroots failed; increase maxsteps & '
            #             'extraprec by 10.'
            #         )
            #         polyroots_maxsteps += 10
            #         polyroots_extra_precision += 10

            subs_dict[z] = z_i
            f_x_eq = f.subs(subs_dict).evalf(n=ROOT_FINDING_PRECISION)
            # print '\n this is the f_x equation: {}'.format(f_x_eq)
            f_x_roots = sage_subprocess.solve_single_eq_x(
                [f_x_eq],
                precision=ROOT_FINDING_PRECISION,
                logger_name=logger_name,
            )
            # print 'this is the equation for sage : {}'.format(f_x_eq)
            # print 'this is the solution {}'.format(f_x_roots)

            # In general x-roots have worse errors.
            is_same_x = lambda a, b: abs(a - b) < accuracy / 1e-2
            gathered_f_x_roots = gather(f_x_roots, is_same_x)

            # print '\nfound potential ramification point'
            # print [complex(z_i), gathered_f_x_roots]

            for x_j, xs in gathered_f_x_roots.iteritems():
                # m_x is the multiplicity of x_j.
                # m_x = len(xs) * f_multiplicity
                m_x = len(xs)
                if m_x == 1:
                    continue

                sols.append([complex(z_i), (complex(x_j), m_x)])

    return sols


def find_xs_at_z_0(sw_data, z_0, x_0=None, num_x=1, ffr=False):
    """
    Get x's above z_0 and return the num_x of them 
    which are nearest to x_0.
    NOTE: these are NOT sorted according to the weight/sheet 
    dictionary.
    """
    if ffr is True:
        xs_at_z_0 = sw_data.ffr_curve.get_xs(z_0) 
    else:
        raise NotImplementedError

    # xs_at_z_0 = sw_data.get_sheets_at_z(z_0, ffr=ffr).values()
    if x_0 is None:
        return xs_at_z_0
    else:
        return sorted(
            xs_at_z_0, lambda x1, x2: cmp(abs(x1 - x_0), abs(x2 - x_0))
        )[:num_x]
   

def null_weight_triples(weights):
    null_vec = numpy.array([0 for i in range(len(list(weights[0])))])
    null_triples = []
    for i, j, k in combinations(range(len(weights)), 3):
        w_i = weights[i]
        w_j = weights[j]
        w_k = weights[k]
        # FIXME: weights are in general arrays of floats, so
        # there may be a numerical issue in the following comparison.
        if (w_i + w_j + w_k == null_vec).all():
            null_triples.append([i, j, k])

    return sorted(null_triples)


def null_sheet_triples(sheets):
    null_triples = []
    delta_x = SHEET_NULL_TOLERANCE
    max_attemps = 100
    n_attempt = 0

    while len(null_triples) != N_NULL_TRIPLES and n_attempt < max_attemps:
        for x_i, x_j, x_k in combinations(sheets, 3):
            if (abs(x_i + x_j + x_k) < delta_x):
                null_triples.append([x_i, x_j, x_k])

        n_attempt += 1
        if len(null_triples) != N_NULL_TRIPLES:
            print '\n{} triples'.format(len(null_triples))
            print 'delta_x = {}'.format(delta_x)
            if len(null_triples) < N_NULL_TRIPLES:
                delta_x = delta_x * 1.2
            elif len(null_triples) > N_NULL_TRIPLES:
                delta_x = delta_x / 2
            null_triples = []

    if len(null_triples) != N_NULL_TRIPLES:
        raise ValueError(
            'Wrong number of overall sheet triples after {} attempts'.format(
                n_attempt
            )
        )

    return sorted(null_triples)


def get_quintets(e, null_triples):
    """ Return the quintets of triples for the given weight/sheet."""
    return [t for t in null_triples if e in t]


def quintet_contained(e, quintet):
    """
    Check whether a weight/sheet e
    is contained in a quintet of triples
    Return 0 for 'No' and '1' for 'Yes'
    """
    ans = 0
    for t in quintet:
        if e in t:
            ans = 1
            break
    return ans


def align_sheets_for_e_6_ffr(
    sheets, 
    weights, 
    near_degenerate_branch_locus=None,
):
    """
    Return the list of sheets aligned according to the list of weights.
    The output is a list such that sheets[i] will correspond to weights[i].
    """
    if len(sheets) != 27:
        raise Exception('Missing some sheets of the E_6 cover.')

    n_sheets_at_origin = len(
        [x for x in sheets if abs(x) < SHEET_NULL_TOLERANCE]
    )
    
    if n_sheets_at_origin == 27 and near_degenerate_branch_locus:
        sorted_sheets = sheets

    elif n_sheets_at_origin == 3:
        # In the degenerate E6 curve (e.g. SYM at origin 
        # of coulomb branch), there are 3 sheets at the origin
        # while other sheets are arranged into two circles
        # in two groups of 12.

        # print "Found {} sheets at the origin. ".format(n_sheets_at_origin)
        have_same_r = (
            lambda a, b: abs(abs(complex(a)) - abs(complex(b))) 
            < SHEET_NULL_TOLERANCE
        )
        gathered_sheets = gather(sheets, have_same_r)  
        # print 'the sheets'
        # print sheets
        # print 'gathered sheets {}'.format(gathered_sheets)
        # print len(gathered_sheets)
        # print 'radii'
        # print map(abs, gathered_sheets.keys())

        if len(gathered_sheets)!=3:
            print 'The following sheets appear: '
            print sheets
            raise ValueError(
                'In a degenerate E_6 curve, sheets should arrange into '
                'three rings in the complex plane. '
                '(One ring may shrink to the origin)'
            )

        # radii of the three circles
        r_0, r_1, r_2 = sorted(map(abs, gathered_sheets.keys()))
        # print 'radii'
        # print r_0
        # print r_1
        # print r_2


        # build the three groups of sheets
        g_0 = [x for x in sheets if abs(abs(x) - r_0) < SHEET_NULL_TOLERANCE]
        g_1 = [x for x in sheets if abs(abs(x) - r_1) < SHEET_NULL_TOLERANCE]
        g_2 = [x for x in sheets if abs(abs(x) - r_2) < SHEET_NULL_TOLERANCE]

        # print 'groups of sheets'
        # print g_0
        # print g_1
        # print g_2
        
        # normalize the phase to run from 0 to 2 \pi
        norm_phase = lambda w: phase(w) % (2 * pi)
        # sort sheets within each ring according to their
        # phase, counter-clockwise starting from the real axis
        g_0_sorted = g_0
        g_1_sorted = sorted(g_1, key=norm_phase)
        g_2_sorted = sorted(g_2, key=norm_phase)

        # print 'sorted groups of sheets'
        # print g_0_sorted
        # print g_1_sorted
        # print g_2_sorted

        # Groups of sorted weights, according to the Coxeter 
        # projection.
        # The weights are represented by integer labels, 
        # these are given in the paper on ADE networks and run 
        # from 0 to 26. 
        # Each group of weights is ordered clockwise as they 
        # appear in the Coxeter diagram, starting from the real axis.
        # Note: using the Coxeter diagram from the program cproj
        # gives a shift by 1 in the labels of all weights,
        # but otherwise they coincide precisely with the weights
        # used by loom.
        g_0_weights = [8, 13, 17]
        g_1_weights = [6, 3, 9, 5, 11, 16, 19, 20, 22, 21, 10, 15]
        g_2_weights = [4, 2, 1, 0, 7, 14, 18, 26, 25, 24, 23, 12]

        # Now start sorting the sheets
        sorted_sheets = [None for w in weights]
        # The center ring g_0 is easy
        for i in range(len(g_0_weights)):
            sorted_sheets[g_0_weights[i]] = g_0_sorted[i]
        # In the Coxeter diagram, the phase of the 
        # first weight from g_1 is larger than the phase of 
        # the first weight from g_2 (this one lies precisely 
        # on the positive real axis).
        # Therefore, we have to match sheets to the weights accordingly.
        if norm_phase(g_1[0]) > norm_phase(g_2[0]):
            for i in range(len(g_1_weights)):
                sorted_sheets[g_1_weights[i]] = g_1_sorted[i]
            for i in range(len(g_2_weights)):
                sorted_sheets[g_2_weights[i]] = g_2_sorted[i]
        else:
            # In this case we start from the 2nd sheet, not the first one
            # we handle this by shifting cyclically the argument of
            # g_1_sorted
            #
            # print '\n g_1_weights'
            # print g_1_weights
            # print '\n g_1_sorted'
            # print g_1_sorted
            for i in range(len(g_1_weights)):
                #
                # print 'i = {}'.format(i)
                # print 'i+1 mod len(g_1_weights) = {}'.format(
                #     (i + 1) % len(g_1_weights)
                # )
                # print 'g_1_weights[i] = {}'.format(g_1_weights[i])
                # print 'g_1_sorted[(i + 1) % len(g_1_weights)] = {}'.format(
                #     g_1_sorted[(i + 1) % len(g_1_weights)]
                # )
                sorted_sheets[g_1_weights[i]] = (
                    g_1_sorted[(i + 1) % len(g_1_weights)]
                )
            for i in range(len(g_2_weights)):
                sorted_sheets[g_2_weights[i]] = g_2_sorted[i]

    else:
        n_w_triples = null_weight_triples(weights)
        n_s_triples = null_sheet_triples(sheets)

        # Pick the first sheet and the first weight, 
        # we will declare them to match
        # These must be numbers between 0 and 26,
        # any choice should be equivalent.
        sheet_0_index = 0
        weight_0_index = 0

        x_0 = sheets[sheet_0_index]
        # w_0 = weights[weight_0_index]
        # sorted_sheets[weight_0_index] = x_0

        # The quintet of triples of w_0
        # Note: these are not actual weights, 
        # but rather their integer labels
        q_0 = get_quintets(weight_0_index, n_w_triples)

        # The quintet of SHEET triples of x_0
        # Note: these are the actual values of sheet coordinates
        s_q_0 = get_quintets(x_0, n_s_triples)
        if len(s_q_0) != NULL_TRIPLES_INDIVIDUAL:
            print '\nthe sheets'
            print sheets
            print '\nthe choice of x_0'
            print x_0
            print '\nthe triples of x_0'
            print s_q_0
            raise ValueError(
                'Wrong number of sheet triples: {} instead of {}'.format(
                    len(s_q_0), NULL_TRIPLES_INDIVIDUAL
                )
            )

        # Get the ordered list of sheets appearing in the quintet s_q_0
        known_sheets = [x_0]
        for i in range(NULL_TRIPLES_INDIVIDUAL):
            # Get the (ordered) pair of sheets [x_i, x_j] 
            # from each triple [x_0, x_i, x_j]
            s_pair = [s for s in s_q_0[i] if s != x_0]
            known_sheets.append(s_pair[0])
            known_sheets.append(s_pair[1])

        # Get the ordered list of weights appearing in the quintet q_0
        known_weights = [weight_0_index]
        for t in q_0:
            for i in t:
                if i in known_weights:
                    continue
                else:
                    known_weights.append(i)

        missing_weights = [
            i for i in range(len(weights)) if i not in known_weights
        ]
        missing_sheets = [
            x for x in sheets if x not in known_sheets
        ]

        # The ordering of the known weights is now the following:
        # [i_0, j_1, j_2, k_1, k_2, ...]
        # where i_0 + j_1 + j_2 = 0 = i_0 + k_1 + k_2 = ...
        # (intended as a sum of the actual weights, not their labels)
        # This ordering matters, as we will use it to catalogue the 
        # remaining unknown weights, and we will do the same with the sheets.
        # The overall ordering of the pairs [j_1, j_2], [k_1, k_2], ...
        # is ALMOST free, because of the Weyl symmetry.
        # More precisely, there are 5 pairs and we have a W(D_5)
        # symmetry. So pairs can be permuted and an EVEN number of 
        # 'flips' can be performed. I.e. W(D_5) ~ S_5 x (Z_2)^4
        # This leaves us with two inequiavlent choices:
        # eiher
        # [i_0, j_1, j_2, k_1, k_2, ..., n_1, n_2]
        # or
        # [i_0, j_1, j_2, k_1, k_2, ..., n_2, n_1]
        # We have to try both cases.

        last_pair = known_weights[-2:]
        last_pair_r = [last_pair[1], last_pair[0]]
        known_weights_1 = known_weights
        known_weights_2 = [k_s for k_s in known_weights[:-2]] + last_pair_r

        # List all the combos of which SHEET quintets 
        # must/must not contain all missing SHEETS
        sheet_combos = [
            [
                quintet_contained(x, get_quintets(y, n_s_triples)) 
                for y in known_sheets
            ] for x in missing_sheets
        ]

        for known_weights_i in [known_weights_1, known_weights_2]:
            # Will reorder the sheets according to the weights 
            # they correspond to
            # e.g. if 
            # weights = [w_0, w_1, ...]
            # then we aim for
            # [x_0, x_1, ...] --> [x'_0, x'_1, ...]
            # were on LHS is the list of sheets, and on RHS
            # is the list of sorted_sheets.
            sorted_sheets = [None for w in weights]

            # List all the combos of which WEIGHT quintets 
            # must/must not contain all missing WEIGHTS
            weight_combos = [
                [
                    quintet_contained(j, get_quintets(i, n_w_triples)) 
                    for i in known_weights_i
                ] for j in missing_weights
            ]

            # Now place the known sheets in the corresponding position
            # as dictated by the corresponding known weight.
            for i in range(len(known_weights_i)):
                k_w = known_weights_i[i]
                k_s = known_sheets[i]
                sorted_sheets[k_w] = k_s

            # Now match the patterns of inclusion in the quintets
            # between missing weights and missing sheets.
            # When the patterns match, assign the corresponding 
            # sheet to the list of sorted ones.
            for i in range(len(missing_sheets)):
                s_combo = sheet_combos[i]
                for j in range(len(missing_weights)):
                    w_combo = weight_combos[j]
                    if s_combo == w_combo:
                        sorted_sheets[missing_weights[j]] = missing_sheets[i]
                    else:
                        pass
            
            if None in sorted_sheets:
                # this would mean that sorted_weights_i 
                # is not the correct ordering
                pass
            else:
                break

        if None in sorted_sheets:
            raise ValueError('Cannot match all sheets with weights') 
        elif len(sorted_sheets) != len(delete_duplicates(sorted_sheets)):
            raise ValueError('Duplicate identification of sheets and weights')
            
    return sorted_sheets
<|MERGE_RESOLUTION|>--- conflicted
+++ resolved
@@ -366,7 +366,7 @@
     """
     def __init__(self, casimir_differentials=None, g_data=None, 
                  diff_params=None, mt_params=None, 
-                 z_rotation=None, ffr=False):
+                 z_rotation=sympy.sympify('1'), ffr=False):
         self.sym_eq = None
         self.num_eq = None
         self.g_data = g_data
@@ -394,6 +394,11 @@
                 'class SWCurve with a general representation '
                 'is not implemented yet.'
             )
+
+    def set_z_rotation(self, z_rotation):
+        self.num_eq = (self.num_eq
+                       .subs(z, z_rotation * z)
+                       .evalf(n=ROOT_FINDING_PRECISION, chop=True))
 
     def get_xs(self, z_0):
         """
@@ -424,7 +429,7 @@
 class SWDiff:
     def __init__(
             self, v_str, g_data=None, diff_params=None, mt_params=None,
-            z_rotation=None,):
+            z_rotation=sympy.sympify('1'),):
         # sym_v is a SymPy expression. 
         self.sym_v = sympy.sympify(v_str)
         # num_v is from sym_v with its parameters 
@@ -443,9 +448,9 @@
     """
     A class containing the geometric data of a Seiberg-Witten curve
     in the first fundamental representation,
-        x^N + \sum_{k=2}^N a_k(z) dz^k x^{N-k}, 
-    where x is the Seiberg-Witten differential of the form 
-        x = x dz.
+        \lambda^N + \sum_{k=2}^N a_k(z) dz^k \lambda^{N-k}, 
+    where \lambda is the Seiberg-Witten differential of the form 
+        \lambda = x dz.
 
     This class also includes ramification points of the curve, and 
     another curve in the representation given in the configuration.
@@ -509,12 +514,6 @@
             .format(sympy.latex(self.ffr_curve.sym_eq),
                     sympy.latex(self.ffr_curve.num_eq))
         )
-        # z_0 = 0.136188373742-0.257456561838j
-        # print 'at z = {} the curve is \n{}\n{}'.format(
-        #     z_0, 
-        #     self.ffr_curve.num_eq.subs(z, z_0), 
-        #     sympy.simplify(self.ffr_curve.num_eq.subs(z, z_0))
-        # )
 
         # TODO: SWCurve in a general representation.
         if self.g_data.fundamental_representation_index == 1:
@@ -634,6 +633,54 @@
                 get_ramification_points_using_system_of_eqs
             )
 
+        regular_punctures = get_punctures_from_config(
+            config['regular_punctures'], 'Regular puncture',
+            diff_params, mt_params,
+        )
+        irregular_punctures = get_punctures_from_config(
+            config['irregular_punctures'], 'Irregular puncture',
+            diff_params, mt_params,
+        )
+
+        ffr_curve = SWCurve(
+            casimir_differentials=casimir_differentials, 
+            g_data=self.g_data,
+            diff_params=diff_params,
+            mt_params=mt_params,
+            ffr=True,
+        )
+
+        logger.info(
+            'Calculating ramification points of '
+            'the Seiberg-Witten curve '
+            'in the first fundamental rep.'
+        )
+    
+        punctures = regular_punctures + irregular_punctures
+
+        sols = get_ramification_points(
+            curve=ffr_curve, 
+            diff_params=diff_params,
+            mt_params=mt_params,
+            accuracy=self.accuracy, 
+            punctures=punctures,
+            g_data=self.g_data,
+            logger_name=self.logger_name,
+        )
+
+        ffr_ramification_points = []
+        for z_i, (x_j, m_x) in sols:
+            rp = RamificationPoint(
+                z=PSL2C(mt_params, z_i, numerical=True),
+                Ciz=z_i, 
+                x=x_j, 
+                i=m_x, 
+                label=('ramification point #{}'
+                       .format(len(ffr_ramification_points)))
+            )
+            ffr_ramification_points.append(rp)
+
+
         for pi_div in range(max_pi_div + 1):
             if pi_div == 0:
                 # we study the case of no rotations at all.
@@ -643,11 +690,6 @@
             elif pi_div == 1:
                 # there are no nontrivial rotations when this is 1.
                 continue
-            # elif pi_div == 2 and self.g_data.type == 'E':
-            #     # For numerical reasons, it's best to avoid this 
-            #     # kind of rotation ot the z-plane for the pure E_6
-            #     # SYM curve at the origin of the coulomb branch
-            #     continue
             else: 
                 z_r = sympy.sympify('exp(pi* I / {})'.format(pi_div))
                 n_r = 1
@@ -672,78 +714,23 @@
                 # parameters such as masses, and stokes data for irregular 
                 # singularities.)
                 
-                regular_punctures = get_punctures_from_config(
-                    config['regular_punctures'], 'Regular puncture',
-                    diff_params, mt_params, z_plane_rotation,
-                )
-                irregular_punctures = get_punctures_from_config(
-                    config['irregular_punctures'], 'Irregular puncture',
-                    diff_params, mt_params, z_plane_rotation,
-                )
-
-                ffr_curve = SWCurve(
-                    casimir_differentials=casimir_differentials, 
-                    g_data=self.g_data,
-                    diff_params=diff_params,
-                    mt_params=mt_params,
-                    z_rotation=z_plane_rotation,
-                    ffr=True,
-                )
-
-                logger.info(
-                    'Calculating ramification points of '
-                    'the Seiberg-Witten curve '
-                    'in the first fundamental rep.'
-                )
-            
-                punctures = regular_punctures + irregular_punctures
-
-                ffr_ramification_points = []
-                # print '\nthis is the curve'
-                # print ffr_curve.num_eq
-                # print '\nthese are the roots'
-                # print self.g_data.roots.tolist()
-                sols = get_ramification_points(
-                    curve=ffr_curve, 
-                    diff_params=diff_params,
-                    mt_params=mt_params,
-                    accuracy=self.accuracy, 
-                    punctures=punctures,
-                    g_data=self.g_data,
-                    logger_name=self.logger_name,
-                )
-                
-                for z_i, (x_j, m_x) in sols:
-                    rp = RamificationPoint(
-                        # Note: if we substitute z' = c z in F(x,z)=0,
-                        # where c is a phase, the position of punctures 
-                        # and branch points will rotate contravariantly
-                        # z_pt -> c^{-1} z_pt
-                        z=(PSL2C(mt_params, z_i, numerical=True) /
-                           complex(z_plane_rotation)),
-                        Ciz=z_i, 
-                        x=x_j, 
-                        i=m_x, 
-                        label=('ramification point #{}'
-                               .format(len(ffr_ramification_points)))
-                    )
-                    ffr_ramification_points.append(rp)
-
-
-                logger.debug('These are the punctures:')
-                for pct in punctures:
-                    logger.debug('{} at z={}'.format(pct.label, pct.z))
-
                 # Now check if the z-plane needs to be rotated
+
+                # Note: if we substitute z' = c z in F(x,z)=0,
+                # where c is a phase, the position of punctures 
+                # and branch points will rotate contravariantly
+                # z_pt -> c^{-1} z_pt
 
                 # z-coords of branch points.
                 bpzs = n_remove_duplicate(
-                    [r.z for r in ffr_ramification_points if r.z != oo],
+                    [r.z / complex(z_plane_rotation)
+                     for r in ffr_ramification_points if r.z != oo], 
                     self.accuracy,
                 )
                 # z-coords of punctures.
                 pctzs = n_remove_duplicate(
-                    [p.z for p in punctures if p.z != oo],
+                    [p.z / complex(z_plane_rotation)
+                     for p in punctures if p.z != oo],
                     self.accuracy,
                 )
                 z_list = bpzs + pctzs
@@ -799,10 +786,17 @@
                 'Could not find a suitable rotation for the z-plane.'
             )
 
+        # Set the z-rotation to numerical values.
         self.z_plane_rotation = z_plane_rotation
+
+        for p in punctures + ffr_ramification_points:
+            if p.z != oo:
+                p.z /= complex(z_plane_rotation)
         self.regular_punctures = regular_punctures
         self.irregular_punctures = irregular_punctures
         self.ffr_ramification_points = ffr_ramification_points
+
+        ffr_curve.set_z_rotation(z_plane_rotation)
         self.ffr_curve = ffr_curve
 
         # Automatically configure various sizes 
@@ -993,6 +987,10 @@
         # use Dz = z - rp.z & Dx = x - rp.x
         Dz, Dx = sympy.symbols('Dz, Dx')
         for rp in self.ffr_ramification_points:
+            logger.info(
+                "Analyzing a ramification point at z = {}, x={}."
+                .format(rp.z, rp.x)
+            )
             local_curve = (
                 num_eq.subs(x, rp.x + Dx).subs(z, rp.z + Dz)
                 .series(Dx, 0, rp.i + 1).removeO()
@@ -1014,9 +1012,21 @@
             # TODO: avoid using self.* repeatedly, define a local variable.
             g_data = self.g_data
             zero_threshold = self.accuracy * 100
-            if (self.g_data.type == 'A' or 
+            # XXX: Temporary case for D-type AD theories.
+            if (
+                g_data.type == 'D' and rp.i == 4 and abs(rp.x) < zero_threshold
+            ):
+                # No need to grow S-walls from this ramification point,
+                # there will be another ramification point that gives
+                # the same S-wall. This ramification point is a placeholder.
+                rp.ramification_type = 'type_AD'
+                rp.sw_diff_coeff = None 
+                continue
+            elif (
+                self.g_data.type == 'A' or 
                 ((self.g_data.type == 'D' or self.g_data.type == 'E') and 
-                    abs(rp.x) > zero_threshold)):
+                 abs(rp.x) > zero_threshold)
+            ):
                 rp_type = 'type_I'
             elif (
                 self.g_data.type == 'D' and abs(rp.x) < zero_threshold
@@ -1029,22 +1039,6 @@
                 and abs(local_curve.n().subs(Dx, 0).coeff(Dz)) < zero_threshold
             ):
                 rp_type = 'type_III'
-            # XXX: Temporary case for D-type AD theories.
-            elif (
-                g_data.type == 'D' and rp.i == 4 and abs(rp.x) < zero_threshold
-            ):
-                # No need to grow S-walls from this ramification point,
-                # there will be another ramification point that gives
-                # the same S-wall. This ramification point is a placeholder.
-                rp.ramification_type = 'type_AD'
-                rp.sw_diff_coeff = None 
-                continue
-#            else:
-#                rp_type = 'type_IV'
-#                raise Exception(
-#                    'Cannot handle this type of ramification point'
-#                    .format(local_curve)
-#                )
             elif (
                 self.g_data.type == 'E' and self.g_data.rank == 6
                 and abs(local_curve.n().subs(Dx, 0).coeff(Dz)) < zero_threshold
@@ -1105,7 +1099,7 @@
 
 def get_punctures_from_config(
     config_punctures_string, label_prefix,
-    diff_params, mt_params, z_plane_rotation,
+    diff_params, mt_params,
 ):
     punctures = []
 
@@ -1121,19 +1115,15 @@
     for p_n, p_str in enumerate(punctures_str):
         if len(p_str) == 0:
             continue
+
         Cipz = sympy.sympify(p_str.strip()).subs(diff_params)
         pz = PSL2C(mt_params, Cipz)
+
         if pz == oo:
             npz = oo
         else:
-            # Note: if we substitute z' = c z in F(x,z)=0,
-            # where c is a phase, the position of punctures 
-            # and branch points will rotate contravariantly
-            # z_pt -> c^{-1} z_pt
-            npz = complex(
-                (pz / z_plane_rotation)
-                .evalf(n=ROOT_FINDING_PRECISION, chop=True)
-            )
+            npz = complex(pz.evalf(n=ROOT_FINDING_PRECISION, chop=True))
+
         punctures.append(
             Puncture(
                 z=npz, Ciz=Cipz,
@@ -1142,29 +1132,7 @@
         )
     return punctures
 
-<<<<<<< HEAD
-## E_6 curve strings
-#tau_str = 't + 1/t + {u_6}'
-#q_1_str = (
-#    '270*x^(15) + 342*({u_1})*x^(13) + 162*({u_1})^2*x^(11)'  
-#    '- 252*({u_2})*x^(10) + (26*({u_1})^3 + 18*({u_3}))*x^9' 
-#    '- 162*({u_1})*({u_2})*x^8 + (6*({u_1})*({u_3}) - 27*({u_4}))*x^7' 
-#    '- (30*({u_1})^2*({u_2}) - 36*({u_5}))*x^6' 
-#    '+ (27*({u_2})^2 - 9*({u_1})*({u_4}))*x^5' 
-#    '- (3*({u_2})*({u_3}) - 6*({u_1})*({u_5}))*x^4' 
-#    '- 3*({u_1})*({u_2})^2*x^3 - 3*({u_2})*({u_5})*x - ({u_2})^3'
-#)
-#q_2_str = '1/(2*x^3)*(({q_1})^2 - ({p_1})^2*({p_2}))'
-#p_1_str = (
-#    '78*x^10 + 60*({u_1})*x^8 + 14*({u_1})^2*x^6 - 33*({u_2})*x^5' 
-#    '+ 2*({u_3})*x^4 - 5*({u_1})*({u_2})*x^3 - ({u_4})*x^2 - ({u_5})*x'
-#    '- ({u_2})^2'
-#)
-#p_2_str = (
-#    '12*x^10 + 12*({u_1})*x^8 + 4*({u_1})^2*x^6 - 12*({u_2})*x^5 + ({u_3})*x^4' 
-#    '- 4*({u_1})*({u_2})*x^3 - 2*({u_4})*x^2 + 4*({u_5})*x  + ({u_2})^2'
-#)
-=======
+
 # E_6 curve strings
 #
 # The 1st representation
@@ -1236,7 +1204,6 @@
 #     '+ ({u_2})^2'
 # )
 
->>>>>>> e6023875
 
 # The 3rd representation
 # The E_6 curve in Class S form
@@ -1366,17 +1333,6 @@
                '(1/2)*(x^3)*({phi_12})^2 - ({q_1})*({phi_12}) + ({q_2})'
                .format(phi_12=phi[12], q_1=q_1, q_2=q_2)
             )
-<<<<<<< HEAD
-=======
-
-            # print '\nthe curve string'
-            # print curve_str
-
-            return curve_str
->>>>>>> e6023875
-
-            # print '\nthe curve string'
-            # print curve_str
 
             return curve_str
     else:
@@ -1407,32 +1363,26 @@
     logger = logging.getLogger(logger_name)
 
     sols = []
-    f = curve.sym_eq
+    f = (curve.sym_eq.subs(diff_params)
+         .evalf(n=ROOT_FINDING_PRECISION, chop=True))
     # Make f into the form of f_n/f_d
     f_n, f_d = sympy.cancel(f).as_numer_denom()
-    eq_1 = f_n.subs(diff_params).evalf(n=ROOT_FINDING_PRECISION, chop=True)
+    eq_1 = f_n
 
     # Check the curve if it has the D-type factorization.
-    num_factor, eq_1_factors = sympy.factor_list(eq_1)
-    if len(eq_1_factors) > 1:
+    num_factor, f_n_factors = sympy.factor_list(f_n)
+    if len(f_n_factors) > 1:
         # TODO: check Casimir differentials too?
         if (g_data.type == 'D' and
-            len(eq_1_factors) == 2 and
-            (x, 2) in eq_1_factors):
-            eq_1 = sympy.simplify(eq_1 / x**2)
+            len(f_n_factors) == 2 and
+            (x, 2) in f_n_factors):
+            eq_1 = sympy.simplify(f_n / x**2)
         else:
             logger.warning('The curve to find ramification points'
                            'has an unknown factorization: {} = {}.'
-                           .format(eq_1, eq_1.factor()))
-
-<<<<<<< HEAD
+                           .format(f_n, f_n.factor()))
+
     eq_2 = eq_1.diff(x)
-=======
-    d_x_f_n, d_x_f_d = sympy.cancel(f.diff(x)).as_numer_denom()
-    eq_2 = d_x_f_n.subs(diff_params).evalf(
-        n=ROOT_FINDING_PRECISION, chop=True
-    )
->>>>>>> e6023875
 
     # NOTE: solve_poly_system vs. solve
     # sols = sympy.solve_poly_system([f, f.diff(x)], z, x)
