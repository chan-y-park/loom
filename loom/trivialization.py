import numpy
import logging
import sympy
import pdb

from cmath import exp, pi, phase
from sympy import oo
from numpy.linalg import matrix_rank
from itertools import combinations
from pprint import pprint
from heapq import nsmallest

from geometry import SWDataBase
from misc import n_remove_duplicate, ctor2, r2toc

x, z = sympy.symbols('x z')


# TODO: set both of the following automatically: e.g. using the
# minimal_distance attribute of the SW fibration

# number of steps used to track the sheets along a leg 
# the path used to trivialize the cover at any given point
N_PATH_TO_PT = 100

# number of steps for each SEGMENT of the path around a 
# branching point (either branch-point, or irregular singularity)
N_PATH_AROUND_PT = 60
# N_PATH_AROUND_PT = 100

# Number of times the tracking of sheets is allowed to automatically zoom in.
# Usual values
MAX_ZOOM_LEVEL = 3
ZOOM_FACTOR = 10
# Tuned for E_6
# MAX_ZOOM_LEVEL = 0
# ZOOM_FACTOR = 10

# Tolerance for recognizing colliding sheets at a branch-point
BP_PROXIMITY_THRESHOLD = 0.05


class BranchPoint:
    """
    The BranchPoint class.

    This class is strictly related to the 
    cover corresponding to the first fundamental
    representation.

    Attributes
    ----------

    z :
        The position of the branch point on the z-plane

    trivialization : 
        The trivialization of the cover to which the 
        branch point is associated.

    groups :
        A list of groups of sheets which collide together
        at the branch point.

    singles :
        The list of sheets which do not collide with any
        other sheet.

    enum_sh :
        The enumerated sheets at the branch point. 
        A list of pairs [i, x] where i is the sheet 
        identifier referring to the reference sheets 
        of the trivialization class; x is the corresponding
        coordinate in the fiber above the branch point.

    path_to_bp - UNAVAILABLE :
        A path running from the basepoint of the trivialization
        to the branch point without crossing any branch cut.
    
    sheet_tracks_to_bp - UNAVAILABLE :
        A list of sheet tracks, i.e. the x-values of each
        sheet as it is tracked along a path that runs to
        the branch point, to determine collision structure 
        of the various sheets.
    
    positive_roots :
        A minimal list of positive roots characterizing the 
        groups of colliding sheets at the branch point.
    
    path_around_bp - UNAVAILABLE :
        A path encircling the branch point and no one else,
        used to compute the monodromy.
    
    sheet_tracks_around_bp - UNAVAILABLE :
        A list of sheet tracks, i.e. the x-values of each
        sheet as it is tracked along a path that runs around 
        the branch point, to determine the monodromy.
    
    monodromy : 
        The monodromy matrix acting on the column vector
        of sheets (hence, acting FROM the left).
        Sheets are ordered according to the reference 
        sheets of the trivialization.
    
    order : 
        At a branch point, the dual of the higgs field 
        lies on the boundary of a Weyl chamber.
        In general, it will li at the intersection of
        k of the walls delimiting the chamber.
        The order of the branch point is then k + 1.

    ffr_ramification_points :
        A list of all ramification point objects, which 
        lie in the fiber above the branch point.

    """
    def __init__(self, z=None, json_data=None, ffr_ramification_points=None,):
        if json_data is None:
            self.z = z
            self.label = None
            self.monodromy = None

            self.groups = None 
            self.positive_roots = None 
            self.order = None

            self.ffr_ramification_points = None
        else:
            self.set_from_json_data(json_data, ffr_ramification_points,)

    def get_json_data(self):
        json_data = {
            'z': ctor2(self.z),
            'label': self.label,
            'monodromy': self.monodromy.tolist(),
            'groups': self.groups,
            'positive_roots': self.positive_roots.tolist(),
            'order': self.order,
            'ffr_ramification_points': [
                rp.label for rp in self.ffr_ramification_points
            ],
        }
        return json_data

    def set_from_json_data(self, json_data, ffr_ramification_points,):
        self.z = r2toc(json_data['z'])
        self.label = json_data['label']
        self.monodromy = numpy.array(json_data['monodromy'])
        self.groups = json_data['groups']
        self.positive_roots = numpy.array(json_data['positive_roots'])
        self.order = json_data['order']
        self.ffr_ramification_points = []
        for rp_label in json_data['ffr_ramification_points']:
            for rp in ffr_ramification_points:
                if rp_label == rp.label:
                    self.ffr_ramification_points.append(rp)
            
    def print_info(self):
        print(
            "---------------------------------------------------------\n"
            "Branch Point at z = {}\n"
            "---------------------------------------------------------"
            .format(self.z)
        )
        for key, value in vars(self).iteritems():
            print("{}:".format(key))
            pprint(value)


class IrregularSingularity:
    """
    The IrregularSingularity class.
    Just a container of information.
    Strictly related to the first fundamental representation cover.
    """
    def __init__(self, z=None, label=None, json_data=None):
        if json_data is None:
            self.z = z
            self.label = label
            self.monodromy = None
        else:
            self.z = json_data['z']
            self.label = json_data['label']
            self.monodromy = numpy.array(json_data['monodromy'])

    def get_json_data(self):
        json_data = {
            'z': ctor2(self.z),
            'label': self.label,
            'monodromy': self.monodromy.tolist(),
        }
        return json_data
        
    def print_info(self):
        print(
            "---------------------------------------------------------\n"
            "Irregular singularity at z = {}\n"
            "---------------------------------------------------------"
            .format(self.z)
        )
        for key, value in vars(self).iteritems():
            print("{}:".format(key))
            pprint(value)


# TODO: Use g_data.weights at the base point as labels of sheets,
# instead of integer indicies. Just a conceptual issue, because
# the integer indicies are labeling g_data.weights in the same order.
# PL: not sure if we want to do that: for a human interface, 
# labeling by integers is much more readable.
class SWDataWithTrivialization(SWDataBase):
    """
    All branch cuts are assumed to run vertically, emanating
    upwards from branch points and irregular singularities.

    Arguments
    ---------
    
    sw_data : 
        an object of the type SWData, whose attribute 'curve' 
        should correspond to the curve in the FIRST fundamental
        representation of the Lie algebra
    
    ffr_ramification_points : 
        a list of objects of the type RamificationPoint, corresponding
        to the given Seiberg-Witten curve in the first fundamental rep.

    Attributes & Methods
    --------------------

    base_point : 
        the base point of the trivialization

    reference_ffr_xs :
        a list of x's 
            [x_0, x_1, ..., x_i, ...]
        where 'i' is an integer label for the sheet,
        and 'x' is its position in the fiber of T^*C 
        over the basepoint. This is aligned with 
        g_data.ffr_weights.

    get_sheets_at_z(z) :
        this method returns the set of sheets and their integer label 
        identifier at any point 'z' on the C-plane.
        The labels are consistent with those at the basepoint.
        To get the corresponding weights, of the first fundamental 
        representation, use g_data.weights[i].
        The output looks like this
        {0 : x_0, ... , i : x_i, ...}
    """
    # NOTE: I am assuming that branch points NOR irregular singularities 
    # overlap vertically.
    # This should be guaranteed by the automatic rotation of 
    # the z-plane which is performed before calling this class.
    def __init__(self, config, logger_name='loom', json_data=None,):
        super(SWDataWithTrivialization, self).__init__(
            config, logger_name=logger_name, json_data=json_data,
        )

        self.branch_points = []
        self.irregular_singularities = []

        self.min_distance = None 
        self.min_horizontal_distance = None 
        self.base_point = None 
        self.reference_ffr_xs = None
        self.reference_xs = None

        if json_data is None:
            self.set_trivialization()
        else:
            self.set_trivialization_from_json_data(json_data)

    def get_json_data(self):
        json_data = super(SWDataWithTrivialization, self).get_json_data()
        json_data['branch_points'] = [
            bp.get_json_data()
            for bp in self.branch_points
        ]
        json_data['irregular_singularities'] = [
            irs.get_json_data()
            for irs in self.irregular_singularities
        ]
        json_data['min_distance'] = self.min_distance
        json_data['min_horizontal_distance'] = self.min_horizontal_distance
        json_data['base_point'] = ctor2(self.base_point)
        json_data['reference_ffr_xs'] = [
            ctor2(x) for x in self.reference_ffr_xs
        ]
        json_data['reference_xs'] = [
            ctor2(x) for x in self.reference_xs
        ]

        return json_data

    def set_trivialization_from_json_data(self, json_data,):
        self.branch_points = [
            BranchPoint(json_data=data, 
                        ffr_ramification_points=self.ffr_ramification_points,)
            for data in json_data['branch_points']
        ]
        self.irregular_singularities = [
            IrregularSingularity(json_data=data)
            for data in json_data['irregular_singularities']
        ]
        self.min_distance = json_data['min_distance'] 
        self.min_horizontal_distance = json_data['min_horizontal_distance']
        self.base_point = r2toc(json_data['base_point']) 
        self.reference_ffr_xs = [
            r2toc(x) for x in json_data['reference_ffr_xs']
        ]
        self.reference_xs = [
            r2toc(x) for x in json_data['reference_xs']
        ]

    def set_trivialization(self):
        logger = logging.getLogger(self.logger_name)

        # z-coords of branch points.
        bpzs = n_remove_duplicate(
            [r.z for r in self.ffr_ramification_points if r.z != oo],
            self.accuracy,
        )

        logger.info(
                'Ramification points arrange into {} branch points '
                'at positions {}'.format(
                    len(bpzs), bpzs
                )
            )

        # z-coords of irregular punctures.
        ipzs = n_remove_duplicate(
            [p.z for p in self.irregular_punctures if p.z != oo],
            self.accuracy,
        )
        
        # Automatically choose a basepoint, based on the positions of
        # both branch points and irregular singularities
        all_points_z = bpzs + ipzs
        n_critical_loci = len(all_points_z)
        
        if n_critical_loci > 1:
            all_distances = [
                abs(x - y) for x in all_points_z for y in all_points_z
            ]
            max_distance = max(all_distances)
            # Minimun mutual distance among all the
            # branch points/punctures.
            non_zero_distances = [
                x for x in all_distances if abs(x) > self.accuracy
            ]
            self.min_distance = min(non_zero_distances)
            horizontal_distances = [
                abs(x.real - y.real) for x in all_points_z 
                for y in all_points_z
            ]
            self.min_horizontal_distance = min(
                [x for x in horizontal_distances if abs(x) > self.accuracy]
            )
            
        elif n_critical_loci == 1:
            # If there is only one branching locus, we still
            # need to set distance scales, as these will be used to 
            # circumvent the branch locus when constructing paths 
            # to trivializae the cover, as well as to fix a basepoint
            # for the trivialization
            max_distance = 3.0
            self.min_distance = max_distance
            self.min_horizontal_distance = max_distance

        elif n_critical_loci == 0:
            raise Exception('Must have at least one critical locus on C.')

        center = sum([z_pt for z_pt in all_points_z]) / n_critical_loci
        self.base_point = center - 1j * max_distance

        # Fix reference x's at the basepoint.
        # These sheets are aligned in the order of
        # sw.g_data.weights, i.e. reference_sheets[i]
        # is the value of x corresponding to 
        # sw.g_data.weights[i].
        logger.info(
            "Getting aligned x's at the base point z = {}."
            .format(self.base_point)
        )
        self.reference_ffr_xs, self.reference_xs = self.get_aligned_xs(
            self.base_point,
        )

        # Construct the list of branch points
        for i, z_bp in enumerate(bpzs):
            bp = BranchPoint(z=z_bp)
            bp.label = 'Branch point #{}'.format(i)

            self.analyze_branch_point(bp)
            if bp.order > 1:
                # only add if there are any positive roots associated
                # otherwise may be an accidental BP
                # FIXME: Must handle also accidental BP; for example 
                # a point like F~ z + x^2(1+x^2) can happen in D-type
                # and will have no obvious monodromy. Need to deal with it. 
                self.branch_points.append(bp)

        # Construct the list of irregular singularities
        for j, z_irr_sing in enumerate(ipzs):
            irr_sing = IrregularSingularity(
                z=z_irr_sing, label='Irr.Sing. #{}'.format(j)
            )
            self.analyze_irregular_singularity(irr_sing)
            self.irregular_singularities.append(irr_sing)

# XXX: Moved to SWDataBase.
#        # Analyze ramification points
#        for bp in self.branch_points:
#            for rp in bp.ffr_ramification_points:
#                self.analyze_ffr_ramification_point(rp)

    # TODO: Need to implement tracking without using aligned x's?
    # PL: Do we actually need to?
    def get_sheets_along_path(
        self, z_path, is_path_to_bp=False, ffr=False,
        ffr_xs_0=None, zoom_level=MAX_ZOOM_LEVEL,
        accuracy=None, ffr_sheets_along_path=None,
    ):
        """
        Tracks the sheets along a path.
        It checks at each step that tracking is successful,
        meaning that all sheets can be distinguished correctly.
        This would fail if we choose a path ending on a branch-point.
        For tracking roots as we run into a branch point, one should
        set the variable 'is_path_to_bp=True', and the check for 
        sheets becoming too similar will be ignored altogether.
        If tracking fails, an attempt will be made to 'zoom in',
        up to a certain number of times.
        If zooming also fails, the tracking will take into account 
        the first derivative of sheets and match them according to it.
        """       
        logger = logging.getLogger(self.logger_name)
        g_data = self.g_data
        if accuracy is None:
            accuracy = self.accuracy
        # If the initial sheets are unspecified, 
        # the initial point should be the basepoint of the trivialization 
        if ffr_xs_0 is None:
            if abs(z_path[0] - self.base_point) < self.accuracy:
                ffr_xs_0 = self.reference_ffr_xs
                # xs_0 = self.reference_xs
            else:
                raise Exception('Must specify initial sheets for tracking.')
        logger.debug(
            'Zooming level: {}/{}'.format(zoom_level, MAX_ZOOM_LEVEL)
        )
        # Each element is a sheet, which is a list of x's along the path.
        # Initialized with reference_xs.
        # TODO: set each element to an integer rather than a float.
        
        if ffr_sheets_along_path is None:
            ffr_sheets_along_path = [[x] for x in ffr_xs_0]
        
        for i, z in enumerate(z_path):
            near_degenerate_branch_locus = False
            if is_path_to_bp is True and abs(z - z_path[-1]) < self.accuracy:
                near_degenerate_branch_locus = True
            # NOTE: Commenting this, since we don't need to bother
            # with alignment for now. This saves a lot of problems 
            # with numerics and make the code much faster.
            # Delete the following commend after EXTENSIVE testing.
            # ffr_xs_1, xs_1 = self.get_aligned_xs(
            #     z, 
            #     near_degenerate_branch_locus=near_degenerate_branch_locus
            # )
            ffr_xs_1 = self.ffr_curve.get_xs(z) 
            # print ffr_xs_1

            # if it's not a path to branch point, check tracking
            if is_path_to_bp is False:
                sorted_ffr_xs = get_sorted_xs(
                    ffr_xs_0, ffr_xs_1, 
                    accuracy=accuracy,
                    check_tracking=True, index=i,
                    z_0=z_path[i - 1], z_1=z_path[i],
                    g_data=g_data,
                    logger_name=self.logger_name,
                )
            # if it's a path to branch point, but we are far from it,
            # still check tracking
            elif near_degenerate_branch_locus is False:
                sorted_ffr_xs = get_sorted_xs(
                    ffr_xs_0, ffr_xs_1,
                    accuracy=accuracy,
                    check_tracking=True,
                    g_data=g_data,
                    logger_name=self.logger_name,
                )
            # if it's a path to a branch point and we are getting close to it, 
            # don't check tracking anymore
            else:
                sorted_ffr_xs = get_sorted_xs(
                    ffr_xs_0, ffr_xs_1,
                    accuracy=accuracy,
                    check_tracking=False,
                    g_data=g_data,
                    logger_name=self.logger_name,
                )
            if sorted_ffr_xs == 'sorting failed':
                logger.warning(
                    'Encountered a problem with sheet tracking.'
                )
                if zoom_level > 0:
                    if i > 0:
                        delta_z = (z_path[i] - z_path[i - 1]) / ZOOM_FACTOR
                        zoomed_path = [
                            z_path[i - 1] + j * delta_z  
                            for j in range(ZOOM_FACTOR + 1)
                        ]
                    else:
                        delta_z = (z_path[1] - z_path[0]) / ZOOM_FACTOR
                        zoomed_path = [
                            z_path[0] + j * delta_z  
                            for j in range(ZOOM_FACTOR + 1)
                        ]
                    sheets_along_zoomed_path = self.get_sheets_along_path(
                        zoomed_path, 
                        is_path_to_bp=near_degenerate_branch_locus,
                        ffr=True,
                        ffr_xs_0=ffr_xs_0,
                        zoom_level=(zoom_level - 1),
                        accuracy=(accuracy / ZOOM_FACTOR),
                        ffr_sheets_along_path=ffr_sheets_along_path,
                    )
                    # Just keep the last tracked value for each sheet 
                    sorted_ffr_xs = [
                        zoom_s[-1] for zoom_s in sheets_along_zoomed_path
                    ]
                    # for j, s_j in enumerate(ffr_sheets_along_path):
                    #     s_j += sorted_ffr_xs[j]

                else:
                    old_ffr_xs = [s[-2] for s in ffr_sheets_along_path]
                    delta_xs = [
                        ffr_xs_0[j] - old_ffr_xs[j] 
                        for j in range(len(ffr_xs_0))
                    ]
                    sorted_ffr_xs = sort_xs_by_derivative(
                        ffr_xs_0, ffr_xs_1, delta_xs, self.accuracy,
                        logger_name=self.logger_name,
                    )
                    if sorted_ffr_xs == 'sorting failed':
                        logger.info(
                                'Studying sheets near z = {} found sheets'
                                '\n ffr_xs_0 = {} \n ffr_xs_0 = {}'
                                .format(z, ffr_xs_0, ffr_xs_1)
                            )
                        raise Exception(
                            '\nCannot track the sheets!\n'
                            'Probably passing too close to a branch point '
                            'or a puncture. Try increasing N_PATH_TO_PT '
                            'or N_PATH_AROUND_PT, or MAX_ZOOM_LEVEL.'
                        )

            # this is just the ordinary step, where we add the 
            # latest value of ordered sheets
            for j, s_j in enumerate(ffr_sheets_along_path):
                s_j.append(sorted_ffr_xs[j])

            ffr_xs_0 = sorted_ffr_xs
            
        # the result is of the form [sheet_path_1, sheet_path_2, ...]
        # where sheet_path_i = [x_0, x_1, ...] are the fiber coordinates
        # of the sheet along the path
        if ffr is True:
            return ffr_sheets_along_path
        elif ffr is False:
            rep_dim = len(g_data.weights)
            # Warning: the following is offset by 1 from len(z_path)!
            n_steps = len(ffr_sheets_along_path[0])
            sheets_along_path = [
                [0 for j in range(n_steps)] for i in range(rep_dim)
            ]

            for i in range(n_steps):
                # Note: here it is crucial that the sheets are 
                # ordered according to the weights of the rep
                # to quich they correspond
                ffr_xs_at_step_i = [s[i] for s in ffr_sheets_along_path]
                xs_at_step_i = self.get_xs_of_weights_from_ffr_xs(
                    ffr_xs_at_step_i
                )
                for j, sheet_track_j in enumerate(sheets_along_path):
                    sheet_track_j[i] = xs_at_step_i[j]

            return sheets_along_path

    def get_sheets_at_z(self, z_pt, g_data=None, ffr=False):
        """
        Returns a dict of (sheet_index, x) at a point ''z_pt'', 
        which cannot be a branch point or a singularity.
        """
        z_path = get_path_to(z_pt, self)
        sheets = self.get_sheets_along_path(z_path, ffr=ffr)
        final_xs = [s_i[-1] for s_i in sheets]
        final_sheets = {i: x for i, x in enumerate(final_xs)}
        return final_sheets

    # TODO: Review this method.
    def get_sheet_monodromy(self, z_path):
        """
        Compares the x-coordinates of sheets at the 
        beginning and at the end of a CLOSED path.
        Returns a permutation matrix, expressed in 
        the basis of reference sheets, such that
        new_sheets = M . old_sheets
        """
        logger = logging.getLogger(self.logger_name)
        logger.debug(
            "Analyzing the monodromy around a closed path "
            "of length {}.".format(len(z_path))
        )
        initial_xs = self.reference_xs
        initial_sheets = [[i, x] for i, x in enumerate(initial_xs)]
        sheet_tracks = self.get_sheets_along_path(z_path)
        final_xs = [s_t[-1] for s_t in sheet_tracks]
        final_sheets = [[i, x] for i, x in enumerate(final_xs)]

        # print 'the initial sheets: {}'.format(initial_sheets)
        # print 'the final sheets: {}'.format(final_sheets)

        # Now we compare the initial and final sheets 
        # to extract the monodromy permutation
        # recall that each entry of initial_sheets and final_sheets
        # is of the form [i, x] with i the integer label
        # and x the actual position of the sheet in the fiber 
        # above the basepoint.
        sorted_sheets = []
        for s_1 in initial_sheets:
            closest_candidate = final_sheets[0]
            min_d = abs(s_1[1] - closest_candidate[1])
            for s_2 in final_sheets:
                if abs(s_2[1] - s_1[1]) < min_d:
                    min_d = abs(s_2[1] - s_1[1])
                    closest_candidate = s_2
            sorted_sheets.append(closest_candidate)
        
        # Now we check that sheet tracking is not making a mistake.
        # NOTE: cannot use the function 'delete_duplicates' with this 
        # data structure.
        seen = set()
        uniq = []
        for s in sorted_sheets:
            if s[1] not in seen:
                uniq.append(s[1])
                seen.add(s[1])

        if len(uniq) < len(sorted_sheets):
            # When studying D-type covers there may be situations
            # where two sheets collide at x=0 everywhere
            # Do not raise an error in this case.
            # Likewise for E-type
            # TODO: Merge the handling of these two cases
            if (
                self.g_data.type == 'D' and 
                min(map(abs, [s[1] for s in sorted_sheets])) < self.accuracy
                and len(sorted_sheets) - len(uniq) == 1
            ):
                # If two sheets are equal (and both zero) then the integer
                # labels they got assigned in sorting above may be the same,
                # this would lead to a singular permutation matrix
                # and must be corrected, as follows.
                int_labels = [s[0] for s in sorted_sheets]
                uniq_labels = list(set(int_labels))
                labels_multiplicities = [
                    len([i for i, x in enumerate(int_labels) if x == u]) 
                    for u in uniq_labels
                ]
                multiple_labels = []
                for i, u in enumerate(uniq_labels):
                    if labels_multiplicities[i] > 1:
                        if labels_multiplicities[i] == 2:
                            multiple_labels.append(u)
                        else:
                            logger.debug(
                                'int labels = {}'.format(int_labels)
                            )
                            logger.debug(
                                'multiple labels = {}'
                                .format(multiple_labels)
                            )
                            raise Exception('Too many degenerate sheets')
                if len(multiple_labels) != 1:
                    raise Exception(
                        'Cannot determine which sheets are' +
                        'degenerate, tracking will fail.'
                    )

                # missing_label = [
                #     i for i in range(len(int_labels)) if 
                #     (i not in int_labels)
                # ][0]
                double_sheets = [
                    i for i, s in enumerate(sorted_sheets) 
                    if s[0] == multiple_labels[0]
                ]

                corrected_sheets = sorted_sheets 
                corrected_sheets[double_sheets[0]] = (
                    initial_sheets[double_sheets[0]]
                )
                corrected_sheets[double_sheets[1]] = (
                    initial_sheets[double_sheets[1]]
                )
                sorted_sheets = corrected_sheets
                pass

            elif (
                self.g_data.type == 'E' and 
                min(map(abs, [s[1] for s in sorted_sheets])) < self.accuracy
                and len(sorted_sheets) - len(uniq) == 2
            ):
                # If THREE sheets are equal (and all zero) then the integer
                # labels they got assigned in sorting above may be the same,
                # this would lead to a singular permutation matrix
                # and must be corrected, as follows.
                int_labels = [s[0] for s in sorted_sheets]
                uniq_labels = list(set(int_labels))
                labels_multiplicities = [
                    len([i for i, x in enumerate(int_labels) if x == u]) 
                    for u in uniq_labels
                ]
                multiple_labels = []
                for i, u in enumerate(uniq_labels):
                    if labels_multiplicities[i] > 1:
                        if labels_multiplicities[i] == 3:
                            multiple_labels.append(u)
                        else:
                            logger.debug(
                                'int labels = {}'.format(int_labels)
                            )
                            logger.debug(
                                'multiple labels = {}'
                                .format(multiple_labels)
                            )
                            raise Exception('Too many degenerate sheets')
                if len(multiple_labels) != 1:
                    raise Exception(
                        'Cannot determine which sheets are' +
                        'degenerate, tracking will fail.'
                    )

                # missing_label = [
                #     i for i in range(len(int_labels)) if 
                #     (i not in int_labels)
                # ][0]
                triple_sheets = [
                    i for i, s in enumerate(sorted_sheets) 
                    if s[0] == multiple_labels[0]
                ]

                corrected_sheets = sorted_sheets 
                corrected_sheets[triple_sheets[0]] = (
                    initial_sheets[triple_sheets[0]]
                )
                corrected_sheets[triple_sheets[1]] = (
                    initial_sheets[triple_sheets[1]]
                )
                corrected_sheets[triple_sheets[2]] = (
                    initial_sheets[triple_sheets[2]]
                )
                sorted_sheets = corrected_sheets
                pass

            else:
                raise ValueError(
                    '\nError in determination of monodromy!\n' +
                    'Cannot match uniquely the initial sheets' + 
                    ' to the final ones.'
                )
        else:
            pass

        # Now we have tree lists:
        # initial_sheets = [[0, x_0], [1, x_1], ...]
        # final_sheets = [[0, x'_0], [1, x'_1], ...]
        # sorted_sheets = [[i_0, x_0], [i_1, x_1], ...]
        # therefore the monodromy permutation corresponds
        # to 0 -> i_0, 1 -> i_1, etc.

        n_sheets = len(initial_sheets)

        logger.debug('Sorted sheets around locus {}'
                          .format(sorted_sheets))
        
        # NOTE: in the following basis vectors, i = 0 , ... , n-1
        def basis_e(i):
            return numpy.array([kr_delta(j, i) for j in range(n_sheets)])

        perm_list = []
        for i in range(n_sheets):
            new_sheet_index = sorted_sheets[i][0]
            perm_list.append(basis_e(new_sheet_index))

        # perm_matrix = numpy.array(perm_list).transpose()
        perm_matrix = numpy.array(perm_list)

        logger.debug('Permutation matrix {}'.format(perm_matrix))

        return perm_matrix

    def analyze_branch_point(self, bp):
        logger = logging.getLogger(self.logger_name)
        logger.info(
            "Analyzing a branch point at z = {}."
            .format(bp.z)
        )
        logger.info(
            "Studying groups of colliding sheets"
        )
        path_to_bp = get_path_to(bp.z, self)
        # it's important that we set ffr=False, as the sheets here
        # will be used along with the algorithm for matching them to
        # roots, and there the sheets will be assumed to be in 1-1
        # correspondence (and ordered) with the weights of the representation
        sheets_along_path = self.get_sheets_along_path(
            path_to_bp, is_path_to_bp=True, ffr=False,
        )
        xs_at_bp = [s_i[-1] for s_i in sheets_along_path]
        enum_sh = [[i, x_i] for i, x_i in enumerate(xs_at_bp)]
        
        clusters = []
        for i, x in enum_sh:
            is_single = True
            for c_index, c in enumerate(clusters):
                x_belongs_to_c = belongs_to_cluster(x, c, enum_sh)
                if x_belongs_to_c is True:
                    clusters[c_index].append(i)
                    is_single = False
                    break
            if is_single is True:
                clusters.append([i])

        #bp.enum_sh = enum_sh
        bp.groups = [c for c in clusters if len(c) > 1]
        #bp.singles = [c[0] for c in clusters if len(c) == 1]

        bp.positive_roots = get_positive_roots_of_branch_point(
            bp, self.g_data, self.logger_name,
        )
        bp.order = len(bp.positive_roots) + 1
        
        logger.info("Computing the monodromy")
        path_around_bp = get_path_around(bp.z, self.base_point, self,)
        bp.monodromy = self.get_sheet_monodromy(path_around_bp)
        # TODO: it would be good to make a check here, e.g. on the 
        # relation between vanishing roots and the monodromy.

        bp.ffr_ramification_points = [
            rp for rp in self.ffr_ramification_points
            if abs(rp.z - bp.z) < self.accuracy
        ]

        # XXX: Temporary analysis for D-type AD theories.
        for rp in bp.ffr_ramification_points:
            if (rp.ramification_type == 'type_AD' or
                rp.ramification_type == 'type_III'):
                logger.warning('Temporary fix-up of the monodromy '
                               'for a D-type AD theory.')
                # Find two diagonal elements and permute them.
                indices = []
                for i, row_i in enumerate(bp.monodromy):
                    if row_i[i] == 1:
                        indices.append(i)
                if len(indices) == 2:
                    i, j = indices
                    bp.monodromy[i][i] = 0
                    bp.monodromy[j][j] = 0
                    bp.monodromy[i][j] = 1
                    bp.monodromy[j][i] = 1
                else:
                    RuntimeError('Unknown form of the monodromy at {}.'
                                 .format(bp.label))


    def analyze_irregular_singularity(self, irr_sing):
        logger = logging.getLogger(self.logger_name)
        logger.info(
            "Analyzing an irregular singularity at z = {}."
            .format(irr_sing.z)
        )
        path_around_z = get_path_around(irr_sing.z, self.base_point, self)
        irr_sing.monodromy = self.get_sheet_monodromy(path_around_z)
    
<<<<<<< HEAD
# XXX: Moved to SWDataBase
#    def analyze_ffr_ramification_point(self, rp):
#        logger = logging.getLogger(self.logger_name)
#        rp_type = None
#        num_eq = self.ffr_curve.num_eq
#
#        # use Dz = z - rp.z & Dx = x - rp.x
#        Dz, Dx = sympy.symbols('Dz, Dx')
#        local_curve = (
#            num_eq.subs(x, rp.x + Dx).subs(z, rp.z + Dz)
#            .series(Dx, 0, rp.i + 1).removeO()
#            .series(Dz, 0, 2).removeO()
#        )
#        logger.debug('\nlocal curve = {}\n'.format(local_curve))
#            
#        # Classify which type of ramification point
#        # type_I: ADE type with x_0 != 0
#        #   #   i.e. F ~ a z + b x^k
#        # type_II: D-type with x_0 = 0, but nonedgenerate
#        #   i.e. F ~ a z + b x^2r   with r=rank(g)
#        # type_III: D-type with x_0 = 0, degenerate
#        #   i.e. F ~ x^2 (a z + b x^(2r-2))
#        # type IV: Other case.
#        # More cases may be added in the future, in particular 
#        # for degenerations of E_6 or E_7 curves.
#
#        # TODO: avoid using self.* repeatedly, define a local variable.
#        g_data = self.g_data
#        zero_threshold = self.accuracy * 100
#        if (self.g_data.type == 'A' or 
#            ((self.g_data.type == 'D' or self.g_data.type == 'E') and 
#                abs(rp.x) > zero_threshold)):
#            rp_type = 'type_I'
#        elif (
#            self.g_data.type == 'D' and abs(rp.x) < zero_threshold
#            and 2 * self.g_data.rank == rp.i
#            and abs(local_curve.n().subs(Dx, 0).coeff(Dz)) > zero_threshold
#        ):
#            rp_type = 'type_II'
#        elif (
#            self.g_data.type == 'D' and 2 * self.g_data.rank == rp.i
#            and abs(local_curve.n().subs(Dx, 0).coeff(Dz)) < zero_threshold
#        ):
#            rp_type = 'type_III'
#        # XXX: Temporary case for D-type AD theories.
#        elif (
#            g_data.type == 'D' and rp.i == 4 and abs(rp.x) < zero_threshold
#        ):
#            # No need to grow S-walls from this ramification point,
#            # there will be another ramification point that gives
#            # the same S-wall. This ramification point is a placeholder.
#            rp.ramification_type = 'type_AD'
#            rp.sw_diff_coeff = None 
#            return
#        else:
#            rp_type = 'type_IV'
#            raise Exception(
#                'Cannot handle this type of ramification point'.format(
#                    local_curve
#                )
#            )
#
#        if rp_type == 'type_I' or rp_type == 'type_II':
#            a = local_curve.n().subs(Dx, 0).coeff(Dz)
#            b = local_curve.n().subs(Dz, 0).coeff(Dx ** rp.i)
#
#        elif rp_type == 'type_III':
#            a = local_curve.n().coeff(Dz).coeff(Dx, 2)
#            b = local_curve.n().subs(Dz, 0).coeff(Dx ** rp.i)
#        
#        logger.debug('\nThe ramification point at (z,x)={} is of {}'.format(
#            [rp.z, rp.x], rp_type)
#        )
#        rp.ramification_type = rp_type
#
#        num_v = self.diff.num_v
#        # Dx = Dx(Dz)
#        Dx_Dz = (-1.0 * (a / b) * Dz) ** sympy.Rational(1, rp.i)
#        local_diff = (
#            num_v.subs(x, rp.x + Dx_Dz).subs(z, rp.z + Dz)
#            .series(Dz, 0, 1).removeO()
#        )
#        # get the coefficient and the exponent of the leading term
#        (diff_c, diff_e) = local_diff.leadterm(Dz)
#        if diff_e == 0:
#            # remove the constant term from the local_diff
#            local_diff -= local_diff.subs(Dz, 0)
#            (diff_c, diff_e) = local_diff.leadterm(Dz)
#
#        # rp.sw_diff_coeff = complex(-1 * a / b)
#        rp.sw_diff_coeff = complex(diff_c.n())
=======
    def analyze_ffr_ramification_point(self, rp):
        logger = logging.getLogger(self.logger_name)
        logger.info(
            "Analyzing a ramification point at z = {}, x={}."
            .format(rp.z, rp.x)
        )
        rp_type = None
        num_eq = self.ffr_curve.num_eq

        # use Dz = z - rp.z & Dx = x - rp.x
        Dz, Dx = sympy.symbols('Dz, Dx')
        local_curve = (
            num_eq.subs(x, rp.x + Dx).subs(z, rp.z + Dz)
            .series(Dx, 0, rp.i + 1).removeO()
            .series(Dz, 0, 2).removeO()
        )
        logger.debug('\nlocal curve = {}\n'.format(local_curve))
            
        # Classify which type of ramification point
        # type_I: ADE type with x_0 != 0
        #   #   i.e. F ~ a z + b x^k
        # type_II: D-type with x_0 = 0, but nonedgenerate
        #   i.e. F ~ a z + b x^2r   with r=rank(g)
        # type_III: D-type with x_0 = 0, degenerate
        #   i.e. F ~ x^2 (a z + b x^(2r-2))
        # type IV: Other case.
        # More cases may be added in the future, in particular 
        # for degenerations of E_6 or E_7 curves.

        zero_threshold = self.accuracy * 100
        if (self.g_data.type == 'A' or 
            ((self.g_data.type == 'D' or self.g_data.type == 'E') and 
                abs(rp.x) > zero_threshold)):
            rp_type = 'type_I'
        elif (
            self.g_data.type == 'D' and abs(rp.x) < zero_threshold
            and 2 * self.g_data.rank == rp.i
            and abs(local_curve.n().subs(Dx, 0).coeff(Dz)) > zero_threshold
        ):
            rp_type = 'type_II'
        elif (
            self.g_data.type == 'D' and 2 * self.g_data.rank == rp.i
            and abs(local_curve.n().subs(Dx, 0).coeff(Dz)) < zero_threshold
        ):
            rp_type = 'type_III'
        elif (
            self.g_data.type == 'E' and self.g_data.rank == 6
            and abs(local_curve.n().subs(Dx, 0).coeff(Dz)) < zero_threshold
        ):
            rp_type = 'type_IV'
        else:
            rp_type = 'type_V'
            logger.info(
                'Lie algebra {}'.format(self.g_data.type, self.g_data.rank)
            )
            logger.info('ramification index {}'.format(rp.i))
            logger.info(
                'local curve {}'
                .format(abs(local_curve.n().subs(Dx, 0).coeff(Dz)))
            )
            raise Exception(
                'Cannot handle this type of ramification point'.format(
                    local_curve
                )
            )

        if rp_type == 'type_I' or rp_type == 'type_II':
            a = local_curve.n().subs(Dx, 0).coeff(Dz)
            b = local_curve.n().subs(Dz, 0).coeff(Dx ** rp.i)

        elif rp_type == 'type_III':
            a = local_curve.n().coeff(Dz).coeff(Dx, 2)
            b = local_curve.n().subs(Dz, 0).coeff(Dx ** rp.i)

        elif rp_type == 'type_IV':
            a = local_curve.n().coeff(Dz).coeff(Dx, 15)
            b = local_curve.n().subs(Dz, 0).coeff(Dx ** rp.i)
        
        logger.debug('\nThe ramification point at (z,x)={} is of {}'.format(
            [rp.z, rp.x], rp_type)
        )
        rp.ramification_type = rp_type

        num_v = self.diff.num_v
        # Dx = Dx(Dz)
        Dx_Dz = (-1.0 * (a / b) * Dz) ** sympy.Rational(1, rp.i)
        local_diff = (
            num_v.subs(x, rp.x + Dx_Dz).subs(z, rp.z + Dz)
            .series(Dz, 0, 1).removeO()
        )
        # get the coefficient and the exponent of the leading term
        (diff_c, diff_e) = local_diff.leadterm(Dz)
        if diff_e == 0:
            # remove the constant term from the local_diff
            local_diff -= local_diff.subs(Dz, 0)
            (diff_c, diff_e) = local_diff.leadterm(Dz)

        # rp.sw_diff_coeff = complex(-1 * a / b)
        rp.sw_diff_coeff = complex(diff_c.n())
>>>>>>> e6023875


def get_path_to(z_pt, sw_data, logger_name='loom'):
    """
    Return a rectangular path from the base point to z_pt.
    If the path has to pass too close to a branch point, 
    we avoid the latter by drawing an arc around it.
    """
    logger = logging.getLogger(logger_name)
    base_pt = sw_data.base_point
    closest_bp = None
    # if n_loci==None:
    #     n_loci = len(sw_data.branch_points + sw_data.irregular_singularities)
    # radius = sw_data.min_distance / n_loci
    radius = sw_data.min_horizontal_distance / 2.0

    logger.debug("Constructing a path [{}, {}]".format(base_pt, z_pt))

    # Determine if the path will need to pass 
    # close to a branch point.
    for bp in sw_data.branch_points:
        delta_z = z_pt - bp.z
        # NOTE we only check for one possible nearby point
        # based on the fact that the radius is always less
        # than the minimal horizontal separation of them
        if abs(delta_z.real) < radius and delta_z.imag > 0:
            closest_bp = bp
            break

    # If there the path does not pass near a branch point:
    if closest_bp is None:
        z_0 = base_pt
        z_1 = 1j * base_pt.imag + z_pt.real
        z_2 = z_pt
        half_steps = int(N_PATH_TO_PT / 2)
        return (
            [z_0 + ((z_1 - z_0) / half_steps) * i 
             for i in range(half_steps + 1)] + 
            [z_1 + ((z_2 - z_1) / half_steps) * i 
             for i in range(half_steps + 1)]                
        )

    # If there the path needs to pass near a branch point:
    else:
        z_0 = base_pt
        z_1 = 1j * base_pt.imag + closest_bp.z.real
        z_2 = 1j * (closest_bp.z.imag - radius) + closest_bp.z.real
        z_3 = closest_bp.z + radius * exp(1j * phase(z_pt - closest_bp.z))
        z_4 = z_pt
        
        if (z_pt - closest_bp.z).real > 0:
            # way_around = 'ccw'
            sign = 1.0
            delta_theta = phase(z_pt - closest_bp.z) + pi / 2
        else:
            # way_around = 'cw'
            sign = -1.0
            delta_theta = 3 * pi / 2 - phase(z_pt - closest_bp.z) 

        steps = int(N_PATH_TO_PT / 5)

        path_segment_1 = [z_0 + ((z_1 - z_0) / steps) * i
                          for i in range(steps + 1)]
        path_segment_2 = [z_1 + ((z_2 - z_1) / steps) * i 
                          for i in range(steps + 1)]
        path_segment_3 = [
            closest_bp.z + radius * (-1j) * exp(
                sign * 1j * (delta_theta) * (float(i) / float(steps))
            ) for i in range(steps + 1)
        ]
        path_segment_4 = [
            z_3 + ((z_4 - z_3) / steps) * i for i in range(steps + 1)
        ]
        
        return (
            path_segment_1 + path_segment_2 + path_segment_3 + path_segment_4
        )
    

def get_path_around(z_pt, base_pt, sw):
    logger = logging.getLogger(sw.logger_name)
    logger.debug("Constructing a closed path around z = {}".format(z_pt))
    z_0 = base_pt
    z_1 = 1j * base_pt.imag + z_pt.real
    # if n_loci==None:
    #     n_loci = len(sw.branch_points + sw.irregular_singularities)
    # radius = min_distance / n_loci
    radius = sw.min_horizontal_distance / 2.0
    z_2 = z_pt - 1j * radius

    steps = N_PATH_AROUND_PT
    path_segment_1 = [
        z_0 + ((z_1 - z_0) / steps) * i for i in range(steps + 1)
    ]
    path_segment_2 = [
        z_1 + ((z_2 - z_1) / steps) * i for i in range(steps + 1)
    ]
    path_segment_3 = [
        z_pt + radius * (-1j) * exp(i * 2.0 * pi * 1j / steps) 
        for i in range(steps + 1)
    ]
    path_segment_4 = path_segment_2[::-1]
    path_segment_5 = path_segment_1[::-1]
    return (
        path_segment_1 + path_segment_2 + path_segment_3 + 
        path_segment_4 + path_segment_5
    )


# TODO: Try using numba.
# TODO: Make smarter checks based on the types
# of ramification points above the branch point.
def get_sorted_xs(ref_xs, new_xs, accuracy=None, check_tracking=True, 
                  index=None, z_0=None, z_1=None, g_data=None,
                  logger_name='loom'):
    """
    Returns a sorted version of 'new_xs'
    based on matching the closest points with 
    'ref_xs'
    """
    logger = logging.getLogger(logger_name)
    sorted_xs = []
    # print 'reference xs = {}'.format(ref_xs)
    for s_1 in ref_xs:
        # closest_candidate = new_xs[0]
        # min_d = abs(s_1 - closest_candidate)
        # for s_2 in new_xs:
        #     if abs(s_2 - s_1) < min_d:
        #         min_d = abs(s_2 - s_1)
        #         closest_candidate = s_2
        closest_candidate = nsmallest(1, new_xs, key=lambda x: abs(x - s_1))[0]
        # print 'the closest to {} is {}'.format(s_1, closest_candidate)
        sorted_xs.append(closest_candidate)
        # rel_min_d = abs(
        #     (s_1 - closest_candidate) / (s_1 + closest_candidate)
        # )
        # for s_2 in new_xs:
        #     if abs((s_2 - s_1)/max(map(abs, [s_2 , s_1]))) < rel_min_d:
        #         min_d = abs((s_2 - s_1)/max(map(abs, [s_2 , s_1])))
        #         closest_candidate = s_2
        # sorted_xs.append(closest_candidate)
    
    if check_tracking is True:
        # Now we check that sheet tracking is not making a mistake.
        unique_sorted_xs = n_remove_duplicate(sorted_xs, accuracy)

        max_dx = max(
            [abs(x_i - x_j) for x_i in sorted_xs for x_j in sorted_xs]
        )
        max_dx_dt = max(
            [abs(sorted_xs[i] - ref_xs[i]) for i in range(len(ref_xs))]
        )

        if len(unique_sorted_xs) < len(sorted_xs):
            # When studying D-type covers there may be situations
            # where two sheets collide at x=0 everywhere
            # Do not raise an error in this case.
            # The same is true for E-type covers at the origin of the
            # Coulomb branch
            if (
                g_data.type == 'D' and min(map(abs, sorted_xs)) < accuracy
                and len(sorted_xs) - len(unique_sorted_xs) == 1
            ) or (
                g_data.type == 'E' and min(map(abs, sorted_xs)) < accuracy
                and len(sorted_xs) - len(unique_sorted_xs) == 2
            ):
                return sorted_xs
            else:
                logger.debug(
                    "At step %s, between %s and %s " % (index, z_0, z_1)
                )
                logger.debug("ref_xs:\n{}".format(ref_xs)) 
                logger.debug("new_xs:\n{}".format(new_xs)) 
                logger.debug("sorted_xs:\n{}".format(sorted_xs)) 
                logger.debug("unique_sorted_xs:\n{}".format(unique_sorted_xs)) 
                logger.debug('Having trouble tracking sheets, will zoom in.')
                return 'sorting failed'
        # don't trust tracking if dx/dt for a single step is larger than
        # the maximum difference between any two xs
        elif max_dx_dt > max_dx:
            return 'sorting failed'
        else:
            return sorted_xs
    else:
        # If the path is one ending on a branch-point, 
        # the check that tracking is correct is disabled
        # because it would produce an error, since by definition
        # sheets will be indistinguishable at the very end.
        return sorted_xs


def sort_xs_by_derivative(ref_xs, new_xs, delta_xs, accuracy, 
                          logger_name='loom'):
    # will only work if there are at most two sheets being 
    # too close two each other, not three or more.
    # Unless there are three or more sheets all equal to zero
    # In this case we assume it's a degenerate curve and we 
    # sort those sheets accordingly.
    # TODO: generalize to handle more general cases (if we need it at all)
    logger = logging.getLogger(logger_name)
    logger.debug('Resorting to tracking sheets by their derivatives')

    # first, identify the problematic sheets
    ys = []
    for s_1 in ref_xs:
        closest_candidate = nsmallest(1, new_xs, key=lambda x: abs(x - s_1))[0]
        ys.append(closest_candidate)
        
    # the list of ys corresponds to the ref_xs as
    # ref_xs = [x_1, x_2, x_3, ...]
    #     ys = [y_1, y_2, y_1, ...]
    # and will contain doubles. 
    # We use them to identify the pairs that give trouble
    correct_xy_pairs = {}   # (a dictionary)
    trouble_xs = []
    trouble_ys = []
    for i in range(len(ys)):
        if ys.count(ys[i]) == 1:
            # add this key and value to the dictioanry
            correct_xy_pairs.update({ref_xs[i]: ys[i]})
        else:
            trouble_ys.append(ys[i])

    trouble_ys = n_remove_duplicate(trouble_ys, 0.0)
    for y_t in trouble_ys:
        # get all positions of the troubling y
        y_positions = [j for j, y in enumerate(ys) if y == y_t]
        # then get all x's which are mapped to it
        trouble_xs.append([ref_xs[j] for j in y_positions])

    for x_pair in trouble_xs:
        if len(x_pair) != 2:
            # Check if we are dealing with a set of 
            # sheets which are all (approximately) 0.0
            if max(map(abs, x_pair)) < accuracy:
                for x_pair_i in x_pair:
                    correct_xy_pairs.update({x_pair_i: x_pair_i})
            else:
                # print 'x_pair = {}'.format(x_pair)
                # print 'reference xs '
                # print ref_xs
                # print 'new xs'
                # print new_xs
                raise Exception('Cannot handle this kind of sheet degeneracy')
        else:
            closest_ys_0 = nsmallest(
                2, new_xs, key=lambda x: abs(x - x_pair[0])
            )
            closest_ys_1 = nsmallest(
                2, new_xs, key=lambda x: abs(x - x_pair[1])
            )
            # a check
            if (
                closest_ys_0 != closest_ys_1 and 
                closest_ys_0 != closest_ys_1.reverse()
            ):
                logger.warning((
                    'the closest sheets to the reference pair {}'
                    '\ndont match: they are respectively:\n{}\n{}'
                ).format(x_pair, closest_ys_0, closest_ys_1))
            
            # compute the differences of the various combinations
            dx_00 = closest_ys_0[0] - x_pair[0]
            dx_01 = closest_ys_0[1] - x_pair[0]
            dx_10 = closest_ys_1[0] - x_pair[1]
            dx_11 = closest_ys_1[1] - x_pair[1]
            # pick for each x in the x_pair its companion based on 
            # the phase of the displacement, choosing the closest to 
            # the previous step in the tracking
            i_0 = ref_xs.index(x_pair[0])
            i_1 = ref_xs.index(x_pair[1])
            ref_dx_0 = delta_xs[i_0]
            ref_dx_1 = delta_xs[i_1]
            # first find the companion for x_pair[0]
            if abs(phase(dx_00 / ref_dx_0)) < abs(phase(dx_01 / ref_dx_0)):
                correct_xy_pairs.update({x_pair[0]: closest_ys_0[0]})
            else:
                correct_xy_pairs.update({x_pair[0]: closest_ys_0[1]})
            # then repeat for x_pair[1]
            if abs(phase(dx_10 / ref_dx_1)) < abs(phase(dx_11 / ref_dx_1)):
                correct_xy_pairs.update({x_pair[1]: closest_ys_0[0]})
            else:
                correct_xy_pairs.update({x_pair[1]: closest_ys_0[1]})

    # at this point, we should have sorted all the new_xs
    # we check if the sorting was successful

    sorted_xs = [correct_xy_pairs[x] for x in ref_xs]
    unique_sorted_xs = n_remove_duplicate(sorted_xs, 0.0)

    if len(sorted_xs) == len(unique_sorted_xs):
        return sorted_xs
    else:
        return 'sorting failed'


def kr_delta(i, j):
    if i == j:
        return 1
    else:
        return 0


def get_positive_roots_of_branch_point(bp, g_data, logger_name='loom'):
    """
    Determines the positive roots associated with 
    a branch point's 'structure', i.e. how the sheets
    collide at the branch point.
    It will return a minimal list, i.e. it will drop
    any redundant roots that can be obtained as linear
    combinations of others.
    """
    logger = logging.getLogger(logger_name)
    vanishing_positive_roots = []
    positive_roots = g_data.positive_roots
    # Note that bp.groups carries indices, which can be used
    # to map each x at the reference point to the weights, i.e.
    # reference_xs[i] <-> weights[i].
    weights = g_data.weights

    for g in bp.groups:
        # Within each group of colliding sheets/weights,
        # consider all possible pairs, and compute 
        # the corresponding difference.
        # Then add it to the vanishing positive roots.
        for s_1, s_2 in combinations(g, 2):
            v_1 = weights[s_1]
            v_2 = weights[s_2]
            if any(numpy.allclose(v_1 - v_2, x) for x in positive_roots):
                vanishing_positive_roots.append(v_1 - v_2)

            elif any(numpy.allclose(v_2 - v_1, x) for x in positive_roots):
                vanishing_positive_roots.append(v_2 - v_1)

            else:
                continue
    if vanishing_positive_roots == []:
        # TODO: Check if the situation is what we expect and is normal.
        # If that's the case, don't print a message. 
        # Otherwise print a warning instead of info.
        logger.info(
            "Branch point doesn't correspond "
            "to a positive root. May be an accidental branch point."
        )
        return []

    # Finally, cleanup the duplicates, 
    # as well as the roots which are not linearly independent
    # TODO: Check if we really need to remove linearly depedent 
    # roots. Isn't it part of the information a branch pt carries?
    # Pietro: the information of the branch point is the vector space
    # spanned by these roots. Therefore only linearly independent ones 
    # are needed.
    return numpy.array(
        keep_linearly_independent_vectors(vanishing_positive_roots)
    )


def belongs_to_cluster(x, c, enum_sh):
    """
    Given a cluster of sheets, c = [i_0, i_1, ...]
    specified by means of their integer labels,
    it determines whether a sheet with coordinate 'x'
    is close enough to ANY of the sheets in 'c'
    to be considered as part of it.
    The positions of sheets in the cluster are extracted
    from enum_sh = [...[i_k, x_k]...]
    """
    test = False
    for i in c:
        # pick the coordinate of the sheet with label 'i'
        y_i = [y for j, y in enum_sh if j == i][0]
        if abs(y_i - x) < BP_PROXIMITY_THRESHOLD:
            test = True
            break

    if test is False:
        return False
    if test is True:
        return True


def keep_linearly_independent_vectors(vector_list):
    """
    Takes a list of numpy arrays and returns a 
    subset of linearly independent ones.
    """
    
    first_vector = vector_list[0]
    independent_list = [first_vector]

    m_rank = 1
    m = numpy.matrix([first_vector])
    for v in vector_list:
        # add the vector as a row to the matrix, 
        # then compute the rank
        new_m = numpy.vstack([m, v])
        new_m_rank = matrix_rank(new_m)
        if new_m_rank > m_rank:
            m = new_m
            m_rank = new_m_rank
            independent_list.append(v)

    return independent_list

<|MERGE_RESOLUTION|>--- conflicted
+++ resolved
@@ -179,7 +179,7 @@
             self.label = label
             self.monodromy = None
         else:
-            self.z = json_data['z']
+            self.z = r2toc(json_data['z'])
             self.label = json_data['label']
             self.monodromy = numpy.array(json_data['monodromy'])
 
@@ -889,199 +889,8 @@
         path_around_z = get_path_around(irr_sing.z, self.base_point, self)
         irr_sing.monodromy = self.get_sheet_monodromy(path_around_z)
     
-<<<<<<< HEAD
 # XXX: Moved to SWDataBase
 #    def analyze_ffr_ramification_point(self, rp):
-#        logger = logging.getLogger(self.logger_name)
-#        rp_type = None
-#        num_eq = self.ffr_curve.num_eq
-#
-#        # use Dz = z - rp.z & Dx = x - rp.x
-#        Dz, Dx = sympy.symbols('Dz, Dx')
-#        local_curve = (
-#            num_eq.subs(x, rp.x + Dx).subs(z, rp.z + Dz)
-#            .series(Dx, 0, rp.i + 1).removeO()
-#            .series(Dz, 0, 2).removeO()
-#        )
-#        logger.debug('\nlocal curve = {}\n'.format(local_curve))
-#            
-#        # Classify which type of ramification point
-#        # type_I: ADE type with x_0 != 0
-#        #   #   i.e. F ~ a z + b x^k
-#        # type_II: D-type with x_0 = 0, but nonedgenerate
-#        #   i.e. F ~ a z + b x^2r   with r=rank(g)
-#        # type_III: D-type with x_0 = 0, degenerate
-#        #   i.e. F ~ x^2 (a z + b x^(2r-2))
-#        # type IV: Other case.
-#        # More cases may be added in the future, in particular 
-#        # for degenerations of E_6 or E_7 curves.
-#
-#        # TODO: avoid using self.* repeatedly, define a local variable.
-#        g_data = self.g_data
-#        zero_threshold = self.accuracy * 100
-#        if (self.g_data.type == 'A' or 
-#            ((self.g_data.type == 'D' or self.g_data.type == 'E') and 
-#                abs(rp.x) > zero_threshold)):
-#            rp_type = 'type_I'
-#        elif (
-#            self.g_data.type == 'D' and abs(rp.x) < zero_threshold
-#            and 2 * self.g_data.rank == rp.i
-#            and abs(local_curve.n().subs(Dx, 0).coeff(Dz)) > zero_threshold
-#        ):
-#            rp_type = 'type_II'
-#        elif (
-#            self.g_data.type == 'D' and 2 * self.g_data.rank == rp.i
-#            and abs(local_curve.n().subs(Dx, 0).coeff(Dz)) < zero_threshold
-#        ):
-#            rp_type = 'type_III'
-#        # XXX: Temporary case for D-type AD theories.
-#        elif (
-#            g_data.type == 'D' and rp.i == 4 and abs(rp.x) < zero_threshold
-#        ):
-#            # No need to grow S-walls from this ramification point,
-#            # there will be another ramification point that gives
-#            # the same S-wall. This ramification point is a placeholder.
-#            rp.ramification_type = 'type_AD'
-#            rp.sw_diff_coeff = None 
-#            return
-#        else:
-#            rp_type = 'type_IV'
-#            raise Exception(
-#                'Cannot handle this type of ramification point'.format(
-#                    local_curve
-#                )
-#            )
-#
-#        if rp_type == 'type_I' or rp_type == 'type_II':
-#            a = local_curve.n().subs(Dx, 0).coeff(Dz)
-#            b = local_curve.n().subs(Dz, 0).coeff(Dx ** rp.i)
-#
-#        elif rp_type == 'type_III':
-#            a = local_curve.n().coeff(Dz).coeff(Dx, 2)
-#            b = local_curve.n().subs(Dz, 0).coeff(Dx ** rp.i)
-#        
-#        logger.debug('\nThe ramification point at (z,x)={} is of {}'.format(
-#            [rp.z, rp.x], rp_type)
-#        )
-#        rp.ramification_type = rp_type
-#
-#        num_v = self.diff.num_v
-#        # Dx = Dx(Dz)
-#        Dx_Dz = (-1.0 * (a / b) * Dz) ** sympy.Rational(1, rp.i)
-#        local_diff = (
-#            num_v.subs(x, rp.x + Dx_Dz).subs(z, rp.z + Dz)
-#            .series(Dz, 0, 1).removeO()
-#        )
-#        # get the coefficient and the exponent of the leading term
-#        (diff_c, diff_e) = local_diff.leadterm(Dz)
-#        if diff_e == 0:
-#            # remove the constant term from the local_diff
-#            local_diff -= local_diff.subs(Dz, 0)
-#            (diff_c, diff_e) = local_diff.leadterm(Dz)
-#
-#        # rp.sw_diff_coeff = complex(-1 * a / b)
-#        rp.sw_diff_coeff = complex(diff_c.n())
-=======
-    def analyze_ffr_ramification_point(self, rp):
-        logger = logging.getLogger(self.logger_name)
-        logger.info(
-            "Analyzing a ramification point at z = {}, x={}."
-            .format(rp.z, rp.x)
-        )
-        rp_type = None
-        num_eq = self.ffr_curve.num_eq
-
-        # use Dz = z - rp.z & Dx = x - rp.x
-        Dz, Dx = sympy.symbols('Dz, Dx')
-        local_curve = (
-            num_eq.subs(x, rp.x + Dx).subs(z, rp.z + Dz)
-            .series(Dx, 0, rp.i + 1).removeO()
-            .series(Dz, 0, 2).removeO()
-        )
-        logger.debug('\nlocal curve = {}\n'.format(local_curve))
-            
-        # Classify which type of ramification point
-        # type_I: ADE type with x_0 != 0
-        #   #   i.e. F ~ a z + b x^k
-        # type_II: D-type with x_0 = 0, but nonedgenerate
-        #   i.e. F ~ a z + b x^2r   with r=rank(g)
-        # type_III: D-type with x_0 = 0, degenerate
-        #   i.e. F ~ x^2 (a z + b x^(2r-2))
-        # type IV: Other case.
-        # More cases may be added in the future, in particular 
-        # for degenerations of E_6 or E_7 curves.
-
-        zero_threshold = self.accuracy * 100
-        if (self.g_data.type == 'A' or 
-            ((self.g_data.type == 'D' or self.g_data.type == 'E') and 
-                abs(rp.x) > zero_threshold)):
-            rp_type = 'type_I'
-        elif (
-            self.g_data.type == 'D' and abs(rp.x) < zero_threshold
-            and 2 * self.g_data.rank == rp.i
-            and abs(local_curve.n().subs(Dx, 0).coeff(Dz)) > zero_threshold
-        ):
-            rp_type = 'type_II'
-        elif (
-            self.g_data.type == 'D' and 2 * self.g_data.rank == rp.i
-            and abs(local_curve.n().subs(Dx, 0).coeff(Dz)) < zero_threshold
-        ):
-            rp_type = 'type_III'
-        elif (
-            self.g_data.type == 'E' and self.g_data.rank == 6
-            and abs(local_curve.n().subs(Dx, 0).coeff(Dz)) < zero_threshold
-        ):
-            rp_type = 'type_IV'
-        else:
-            rp_type = 'type_V'
-            logger.info(
-                'Lie algebra {}'.format(self.g_data.type, self.g_data.rank)
-            )
-            logger.info('ramification index {}'.format(rp.i))
-            logger.info(
-                'local curve {}'
-                .format(abs(local_curve.n().subs(Dx, 0).coeff(Dz)))
-            )
-            raise Exception(
-                'Cannot handle this type of ramification point'.format(
-                    local_curve
-                )
-            )
-
-        if rp_type == 'type_I' or rp_type == 'type_II':
-            a = local_curve.n().subs(Dx, 0).coeff(Dz)
-            b = local_curve.n().subs(Dz, 0).coeff(Dx ** rp.i)
-
-        elif rp_type == 'type_III':
-            a = local_curve.n().coeff(Dz).coeff(Dx, 2)
-            b = local_curve.n().subs(Dz, 0).coeff(Dx ** rp.i)
-
-        elif rp_type == 'type_IV':
-            a = local_curve.n().coeff(Dz).coeff(Dx, 15)
-            b = local_curve.n().subs(Dz, 0).coeff(Dx ** rp.i)
-        
-        logger.debug('\nThe ramification point at (z,x)={} is of {}'.format(
-            [rp.z, rp.x], rp_type)
-        )
-        rp.ramification_type = rp_type
-
-        num_v = self.diff.num_v
-        # Dx = Dx(Dz)
-        Dx_Dz = (-1.0 * (a / b) * Dz) ** sympy.Rational(1, rp.i)
-        local_diff = (
-            num_v.subs(x, rp.x + Dx_Dz).subs(z, rp.z + Dz)
-            .series(Dz, 0, 1).removeO()
-        )
-        # get the coefficient and the exponent of the leading term
-        (diff_c, diff_e) = local_diff.leadterm(Dz)
-        if diff_e == 0:
-            # remove the constant term from the local_diff
-            local_diff -= local_diff.subs(Dz, 0)
-            (diff_c, diff_e) = local_diff.leadterm(Dz)
-
-        # rp.sw_diff_coeff = complex(-1 * a / b)
-        rp.sw_diff_coeff = complex(diff_c.n())
->>>>>>> e6023875
 
 
 def get_path_to(z_pt, sw_data, logger_name='loom'):
