import os
import signal
import multiprocessing
import logging

from spectral_network import SpectralNetwork

def init_process():
    """
    Initializer of each child process that generates a spectral network.
    Take care of a keyboard interrupt.
    """
    signal.signal(signal.SIGINT, signal.SIG_IGN)


def a_child_process(
    sw,
    phase,
    config,
    shared_n_started_spectral_networks,
    shared_n_finished_spectral_networks
):
    theta_i, theta_f, theta_n = config['phase_range']

    shared_n_started_spectral_networks.value += 1
    job_id = shared_n_started_spectral_networks.value
    logging.info('Start generating spectral network #{}/{}: theta = {}.'
                 .format(job_id, theta_n, phase)
    )

<<<<<<< HEAD
    spectral_network = SpectralNetwork(phase, ramification_points, config)
=======
    spectral_network = SpectralNetwork(
        phase, 
    ) 
>>>>>>> 7a6cabfe

    spectral_network.grow(config, sw)

    shared_n_finished_spectral_networks.value += 1
    logging.info('Finished generating spectral network #{}/{}.'
                 .format(shared_n_finished_spectral_networks.value, theta_n)
    )

    return spectral_network


def parallel_get_spectral_network(
<<<<<<< HEAD
    sw,
    ramification_points,
=======
    sw, 
>>>>>>> 7a6cabfe
    config,
):
    spectral_network_list = []
    n_processes = config['n_processes']

    theta_i, theta_f, theta_n = config['phase_range']
    phases = [(float(theta_i) + i * float(theta_f - theta_i) / (theta_n-1))
              for i in range(theta_n)]

    manager = multiprocessing.Manager()
    shared_n_started_spectral_networks = manager.Value('i', 0)
    shared_n_finished_spectral_networks = manager.Value('i', 0)

    n_cpu = multiprocessing.cpu_count()
    if (n_processes == 0):
        # Use all the CPUs.
        n_processes = n_cpu
    elif (n_processes < 0):
        # Leave |n_processes| CPUs.
        if(n_cpu > -n_processes):
            n_processes = n_cpu - (-n_processes)
        else:
            logging.warning('The number of CPUs is smaller than {}.'
                            .format(-config['n_processes']))
            logging.warning('Set n_processes to 1.')
            n_processes = 1
    elif (n_cpu < n_processes):
            logging.warning('The number of CPUs is smaller than {}.'
                            .format(config['n_processes']))
            logging.warning('Set n_processes to {}.'.format(n_cpu))
            n_processes = n_cpu

    # Use n_processes CPUs.
    multiprocessing.freeze_support()
    pool =  multiprocessing.Pool(n_processes, init_process)
    logging.info('Number of processes in the pool: {}'.format(n_processes))

    try:
        results = [
            pool.apply_async(
                a_child_process,
                args=(
                    sw,
                    phase,
                    config,
                    shared_n_started_spectral_networks,
                    shared_n_finished_spectral_networks,
                )
            ) for phase in phases
        ]
        pool.close()

        for result in results:
            spectral_network_list.append(result.get())

    except KeyboardInterrupt:
        logging.warning('Caught ^C; terminates processes...')
        pool.terminate()
        pool.join()

    return spectral_network_list<|MERGE_RESOLUTION|>--- conflicted
+++ resolved
@@ -28,13 +28,9 @@
                  .format(job_id, theta_n, phase)
     )
 
-<<<<<<< HEAD
-    spectral_network = SpectralNetwork(phase, ramification_points, config)
-=======
     spectral_network = SpectralNetwork(
         phase, 
     ) 
->>>>>>> 7a6cabfe
 
     spectral_network.grow(config, sw)
 
@@ -47,12 +43,7 @@
 
 
 def parallel_get_spectral_network(
-<<<<<<< HEAD
-    sw,
-    ramification_points,
-=======
     sw, 
->>>>>>> 7a6cabfe
     config,
 ):
     spectral_network_list = []
