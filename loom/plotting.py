--- conflicted
+++ resolved
@@ -22,11 +22,7 @@
         self, 
         spectral_network,
         branch_points,
-<<<<<<< HEAD
         punctures=None, 
-=======
-        #z_range_limits=None, 
->>>>>>> 41dee032
         plot_range=None, 
         plot_joints=False,
         plot_data_points=False,
@@ -40,24 +36,14 @@
             if plot_on_cylinder is True:
                 plot_range = [[-pi, pi], [-5, 5]]
 
-<<<<<<< HEAD
-        branch_point_xys = []
-=======
         branch_points_z = []
->>>>>>> 41dee032
         for i, bp in enumerate(branch_points):
             if plot_on_cylinder is True:
                 bp_z = put_on_cylinder(bp.z, C)
             else:
                 bp_z = bp.z
-<<<<<<< HEAD
-            branch_point_xys.append([bp_z.real, bp_z.imag])
-            label = 'Positive roots: {}'.format(bp.positive_roots)
-            labels['branch_points'].append(label)
-=======
             branch_points_z.append([bp_z.real, bp_z.imag])
             labels['branch_points'].append(bp.label)
->>>>>>> 41dee032
    
         joints = []
         for i, jp in enumerate(spectral_network.joints):
@@ -119,11 +105,7 @@
 
         super(SpectralNetworkPlotBase, self).draw(
             phase=spectral_network.phase,
-<<<<<<< HEAD
-            branch_points=branch_point_xys,
-=======
             branch_points=branch_points_z,
->>>>>>> 41dee032
             joints=joints,
             walls=walls,
             labels=labels,
