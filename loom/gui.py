--- conflicted
+++ resolved
@@ -9,14 +9,9 @@
 from math import pi
 from config import LoomConfig
 from api import (generate_spectral_network, load_config, load_spectral_network,
-<<<<<<< HEAD
-                 save_config, save_spectral_network,
-                 make_spectral_network_plot,)
-=======
                  save_config, save_spectral_network, 
                  make_spectral_network_plot, SpectralNetworkData,)
 from trivialization import SWDataWithTrivialization
->>>>>>> 7a6cabfe
 
 class GUILoom:
     def __init__(self, config=None, spectral_networks=[],):
@@ -304,12 +299,7 @@
         if (len(self.spectral_networks) > 0):
             snd = SpectralNetworkData(self.sw_data, self.spectral_networks)
             spectral_network_plot = make_spectral_network_plot(
-<<<<<<< HEAD
-                self.config,
-                self.spectral_networks,
-=======
                 snd,
->>>>>>> 7a6cabfe
                 master=self.root,
                 plot_on_cylinder=self.check_plot_on_cylinder,
             )
@@ -326,11 +316,7 @@
     gui_loom.root.protocol("WM_DELETE_WINDOW", lambda: quit_gui(gui_loom),)
     gui_loom.root.mainloop()
 
-<<<<<<< HEAD
-    return None
-=======
     return None 
 
 def quit_gui(gui_loom):
-    gui_loom.root.destroy()
->>>>>>> 7a6cabfe
+    gui_loom.root.destroy()