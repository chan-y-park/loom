--- conflicted
+++ resolved
@@ -84,16 +84,10 @@
             new_joints = []     # number of new joints found in each iteration
             for i in range(n_finished_s_walls, len(self.s_walls)):
                 s_i = self.s_walls[i]
-<<<<<<< HEAD
                 logger.info('Growing S-wall #{}...'.format(i))
-                s_i.grow(ode, bpzs, ppzs, config)
-=======
-                logging.info('Growing S-wall #{}...'.format(i))
                 s_i.grow(
                     ode, bpzs, ppzs, config, clipping_radius=CLIPPING_RADIUS
                 )
-
->>>>>>> 1f233379
                 # Cut the grown S-walls at the intersetions with branch cuts
                 # and decorate each segment with its root data.
                 s_i.determine_root_types(sw_data)
