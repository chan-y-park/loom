--- conflicted
+++ resolved
@@ -468,7 +468,6 @@
                 t_m -= 1
                 if t_m >= 0:
                     z_m = s_wall_z[t_m]
-<<<<<<< HEAD
                     # print 'at t_m={} , z(t)= {},  (z_m.real - bp.z.real) ={}, (p_z.real - bp.z.real)={}'.format(t_m, z_m, (z_m.real - bp.z.real) , (p_z.real - bp.z.real))
                     if (
                         (p_z.real - bp.z.real)*(z_m.real - bp.z.real) > 0
@@ -477,16 +476,11 @@
                     ):
                         # print 'z_m e dalla stessa parte di p_z'
                         t_before = t_m
-=======
-                    if (p_z.real - bp.z.real)*(z_m.real - bp.z.real) > 0:
-                        t = t_m
->>>>>>> b05753a3
                         break
 
                 t_p += 1
                 if t_p <= t_max:
                     z_p = s_wall_z[t_p]
-<<<<<<< HEAD
                     # print 'at t_p={} , z(t)= {}, prod = {}, (p_z.real - bp.z.real)={}'.format(t_p, z_p, (z_p.real - bp.z.real) , (p_z.real - bp.z.real))
                     if (
                         (p_z.real - bp.z.real)*(z_p.real - bp.z.real) > 0
@@ -495,10 +489,6 @@
                     ):
                         # print 'z_p e dalla stessa parte di p_z'
                         t_after = t_p
-=======
-                    if (p_z.real - bp.z.real)*(z_p.real - bp.z.real) > 0:
-                        t = t_p
->>>>>>> b05753a3
                         break
 
             if t_m == 0 and t_p == t_max:
