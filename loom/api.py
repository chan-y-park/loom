import time
import os
import json
import glob
import sympy
import zipfile
import logging
import subprocess
import matplotlib
import mpldatacursor
# import traceback
# import pdb 

from logging.handlers import RotatingFileHandler
from matplotlib import pyplot
from sympy import oo

from logutils_queue import QueueHandler
from config import LoomConfig
from trivialization import SWDataWithTrivialization
from spectral_network import SpectralNetwork
from parallel import parallel_get_spectral_network
# TODO: plotting.py will be deprecated; use plot_ui.py
from plotting import NetworkPlot, NetworkPlotTk
from misc import get_phases_from_dict
from misc import get_phase_dict
from misc import parse_sym_dict_str


class SpectralNetworkData:
    """
    A container class of information relevant to
    a set of spectral networks generated from a
    single Seiberg-Witten data.
    """
    def __init__(
        self,
        sw_data=None,
        spectral_networks=None,
        config=None,
        config_file_path=None,
        data_dir=None,
        logger_name='loom',
    ):
        self.logger_name = logger_name
        self.config = config
        self.sw_data = sw_data
        self.spectral_networks = spectral_networks
        self.data_attributes = ['sw_data', 'spectral_networks']

        if config_file_path is not None:
            self.config = LoomConfig(
                file_path=config_file_path,
                logger_name=self.logger_name,
            )
        elif data_dir is not None:
            self.load(data_dir=data_dir)

    def load(
        self, data_dir=None, logger_name=None,
        result_queue=None, logging_queue=None,
    ):
        if data_dir is None:
            return None

        if logger_name is None:
            logger_name = self.logger_name
        logger = logging.getLogger(logger_name)
        logger.info('Opening data directory "{}"...'.format(data_dir))

        config = LoomConfig(logger_name=logger_name)
        with open(os.path.join(data_dir, 'config.ini')) as fp:
            config.read(fp)

        # Check the version of the saved data.
        try:
            current_version = get_current_branch_version()
            version_file_path = os.path.join(data_dir, 'version')
            with open(version_file_path, 'r') as fp:
                data_version = fp.read()
        except:
            data_version = None

        if data_version is not None and current_version != data_version:
            logger.debug('The version of the data is different '
                         'from the current version of loom.')

        spectral_networks = []

        if config['parameter_sequence'] is None:
            # This is a standard family of networks
            # with different phases.
            sw_data_file_path = os.path.join(data_dir, 'sw_data.json')
            with open(sw_data_file_path, 'r') as fp:
                json_data = json.load(fp)
                sw_data = SWDataWithTrivialization(
                    config, logger_name=logger_name,
                    json_data=json_data,
                )

            data_file_list = glob.glob(os.path.join(data_dir, 'data_*.json'))
            for data_file in data_file_list:
                logger.info('Loading {}...'.format(data_file))
                spectral_network = SpectralNetwork(logger_name=logger_name)
                spectral_network.load(data_file, sw_data)
                spectral_networks.append(spectral_network)
            spectral_networks.sort(key=lambda sn: sn.phase)

            logger.info('Finished loading data from {}.'.format(data_dir))

        else:
            # This is a family of networks with different parameters.
            var_str, val_str = parse_sym_dict_str(
                config['parameter_sequence'],
                multi_parameter=True
            )
            n_steps = sympy.sympify(val_str)[2]
            sw_data = []
            for i in range(n_steps):
                sw_data_file_path = os.path.join(
                    data_dir, 'sw_data_'+str(i)+'.json'
                )
                with open(sw_data_file_path, 'r') as fp:
                    json_data = json.load(fp)
                    sw_data_i = SWDataWithTrivialization(
                        config, logger_name=logger_name,
                        json_data=json_data,
                    )
                sw_data.append(sw_data_i)

                # Now load the spectral network for the i-th value of the 
                # parameter
                data_file_i = os.path.join(
                    data_dir, 'data_' + str(i) + '.json'
                )
                logger.info('Loading {}...'.format(data_file_i))
                spectral_network = SpectralNetwork(logger_name=logger_name)
                spectral_network.load(data_file_i, sw_data_i)
                spectral_networks.append(spectral_network)

                logger.info('Finished loading data from {}.'.format(data_dir))

        self.config = config
        self.sw_data = sw_data
        self.spectral_networks = spectral_networks

        if logging_queue is not None:
            # Put a mark that generating spectral networks is done.
            try:
                logging_queue.put_nowait(None)
            except:
                logger.warn(
                    'Failed in putting a finish mark in the logging queue.'
                )

        if result_queue is not None:
            result_queue.put(self)

    def save(
        self, data_dir=None, make_zipped_file=False,
        logger_name=None,
    ):
        if logger_name is None:
            logger_name = self.logger_name
        logger = logging.getLogger(logger_name)

        sw_data = self.sw_data
        spectral_networks = self.spectral_networks

        if data_dir is None:
            # Prepare to save spectral network data to files.
            timestamp = str(int(time.time()))
            data_dir = os.path.join(
                get_loom_dir(),
                'data',
                timestamp
            )

        logger.info('Make a directory {} to save data.'.format(data_dir))
        if not os.path.exists(data_dir):
            os.makedirs(data_dir)

        # Save version data.
        version_file_path = os.path.join(data_dir, 'version')
        save_version(version_file_path)

        # Save configuration to a file.
        config_file_path = os.path.join(data_dir, 'config.ini')
        self.config.save(
            file_path=config_file_path,
            logger_name=logger_name
        )

        # Save geometric & trivialization data.
        if self.config.data['parameter_sequence'] is None:
            sw_data_file_path = os.path.join(data_dir, 'sw_data.json')
            logger.info('Saving data to {}.'.format(sw_data_file_path))
            sw_data.save(sw_data_file_path)
        else:
            for i, sw_data_i in enumerate(sw_data):
                sw_data_file_path = os.path.join(
                    data_dir, 'sw_data_'+str(i)+'.json'
                )
                logger.info('Saving data to {}.'.format(sw_data_file_path))
                sw_data_i.save(sw_data_file_path)

        # Save spectral network data.
        if self.config.data['parameter_sequence'] is None:
            for i, spectral_network in enumerate(spectral_networks):
                data_file_path = os.path.join(
                    data_dir,
                    'data_{}.json'.format(
                        str(i).zfill(len(str(len(spectral_networks) - 1)))
                    )
                )
                logger.info('Saving data to {}.'.format(data_file_path))
                spectral_network.save(data_file_path)
        else:
            for i, spectral_network in enumerate(spectral_networks):
                data_file_path = os.path.join(
                    data_dir,
                    'data_{}.json'.format(
                        str(i).zfill(len(str(len(spectral_networks) - 1)))
                    )
                )
                logger.info('Saving data to {}.'.format(data_file_path))
                spectral_network.save(data_file_path)


        if make_zipped_file is True:
            # Make a compressed data file.
            file_list = [config_file_path, sw_data_file_path]
            file_list += glob.glob(os.path.join(data_dir, 'data_*.json'))
            # TODO: the following routine for getting zipped_file_name
            # has a bug.
            zipped_file_name = os.path.basename(os.path.normpath(data_dir))
            zipped_file_path = data_dir + '{}.zip'.format(zipped_file_name)
            logger.info('Save compressed data to {}.'.format(zipped_file_path))
            with zipfile.ZipFile(zipped_file_path, 'w',
                                 zipfile.ZIP_DEFLATED) as fp:
                for a_file in file_list:
                    fp.write(a_file, os.path.relpath(a_file, data_dir))

        logger.info('Finished saving data to {}.'.format(data_dir))
        return None

    def generate(
        self, phases=None, n_processes=0, extend=False,
        result_queue=None, logging_queue=None, cache_dir=None,
    ):
        logger = logging.getLogger(self.logger_name)
        if cache_dir is not None and os.path.exists(cache_dir) is False:
            os.makedirs(cache_dir)

        accuracy = self.config['accuracy']
        data_file_prefix = None

        if self.config.data['parameter_sequence'] is None:
            try:
                if extend is False:
                    data_file_prefix = 'data'
                    start_time = time.time()
                    logger.info(
                        'Started @ {}'.format(get_date_time_str(start_time))
                    )
                    self.sw_data = SWDataWithTrivialization(
                        self.config, logger_name=self.logger_name
                    )
                    if cache_dir is not None:
                        sw_data_file_path = os.path.join(
                            cache_dir, 'sw_data.json'
                        )
                        self.sw_data.save(sw_data_file_path)

                    if phases is None:
                        self.config['phase'] = get_phase_dict(
                            self.config['phase']
                        )
                        phases = get_phases_from_dict(
                            self.config['phase'], accuracy
                        )

                else:
                    data_file_prefix = 'data_'
                    # Extend spectral networks with additional phases.
                    if phases is None:
                        # No additional phase to add.
                        logger.warning(
                            'No additional phase given, '
                            'stop extending the spectral networks.'
                        )

                if type(phases) == dict:
                    ph_from_dict = get_phases_from_dict(phases, accuracy)
                    phases = ph_from_dict

                if len(phases) == 0:
                    logger.warning('No phase to generate.')
                    spectral_networks = []

                elif(len(phases) == 1):
                    phase = phases[0]
                    logger.info(
                        'Generate a single spectral network at theta = {}.'
                        .format(phase)
                    )
                    spectral_network = SpectralNetwork(
                        phase=phase,
                        logger_name=self.logger_name,
                    )

                    if cache_dir is not None:
                        cache_file_path = os.path.join(
                            cache_dir,
                            '{}_0.json'.format(data_file_prefix),
                        )
                    else:
                        cache_file_path = None
                    spectral_network.grow(
                        config=self.config, sw_data=self.sw_data,
                        cache_file_path=cache_file_path,
                    )

                    spectral_networks = [spectral_network]

                else:
                    logger.info('Generate multiple spectral networks.')
                    logger.info('Number of phases: {}'.format(len(phases)))
                    seed_spectral_networks = [
                        SpectralNetwork(
                            phase=a_phase,
                            logger_name=self.logger_name,
                        )
                        for a_phase in phases
                    ]
                    spectral_networks = parallel_get_spectral_network(
                        config=self.config,
                        sw_data=self.sw_data,
                        spectral_networks=seed_spectral_networks,
                        n_processes=n_processes,
                        logger_name=self.logger_name,
                        cache_dir=cache_dir,
                        data_file_prefix=data_file_prefix,
                    )

            except (KeyboardInterrupt, SystemExit) as e:
                logger.warning(
                    'SpectralNetworkData.generate() '
                    'caught {} while generating spectral networks.'
                    .format(type(e))
                )

            # TODO: handle and print all the other exceptions
            # to web UI.
            if extend is True:
                self.spectral_networks += spectral_networks
                self.spectral_networks.sort(key=lambda sn: sn.phase)
            else:
                self.spectral_networks = spectral_networks
                end_time = time.time()
                logger.info('Finished @ {}'.format(get_date_time_str(end_time)))
                logger.info('elapsed cpu time: %.3f', end_time - start_time)

            if logging_queue is not None:
                # Put a mark that generating spectral networks is done.
                try:
                    logging_queue.put_nowait(None)
                except:
                    logger.warn(
                        'Failed in putting a finish mark in the logging queue.'
                    )

            if result_queue is not None:
                result_queue.put(self)

            if cache_dir is not None and extend is False:
                version_file_path = os.path.join(cache_dir, 'version')
                save_version(version_file_path)
                # NOTE: The following should be placed
                # at the last stage of spectral network generation.
                config_file_path = os.path.join(cache_dir, 'config.ini')
                self.config.save(config_file_path)

        else:
            phase = 1.570795
            logger.info(
                'Study multiple parameters at fixed phase {}'
                .format(phase)
            )

            original_parameters = self.config['differential_parameters']
            spectral_networks = []
            sw_data_sequence = []
            parameter_sequence = {}
            var_str, val_str = parse_sym_dict_str(
                self.config['parameter_sequence'],
                multi_parameter=True
            )

            if (
                self.config['ramification_point_finding_method']
                =='from_branch_points'
            ):
                branch_points_sequence = sympy.sympify(
                self.config['branch_points_sequence']
            )
                branch_points_sequence_str = map(str, branch_points_sequence)

            if extend is True:
                raise NotImplementedError

            val = sympy.sympify(val_str)
            val_i = val[0]
            val_f = val[1]
            n_steps = val[2]
            step = (val_f - val_i) / (n_steps - 1)
            val_list = [val_i + j * step for j in range(n_steps)]

            logger.info(
                'will use these parameter values {}'.format(val_list)
            )

            for i, val_i in enumerate(val_list):
                logger.info(
                    'Producing Spectral Network for {} = {}'
                    .format(var_str, val_i)
                )
                # First insert the parameter value from the 
                # parameter sequence
                diff_params = parse_sym_dict_str(
                    original_parameters
                )
                diff_param_str = '{ '
                for pair in diff_params:
                    diff_param_str = (
                        diff_param_str + pair[0]+' : '+pair[1] +', '
                    )
                diff_param_str = (
                    diff_param_str + var_str +' : ' + str(val_i) + ' }'
                )
                self.config['differential_parameters'] = diff_param_str
                # Then, if branch points are given, also insert the 
                # branch point
                if (
                    self.config['ramification_point_finding_method']
                    =='from_branch_points'
                ):
                    self.config['branch_points'] = (
                        branch_points_sequence_str[i]
                    )

                data_file_prefix = 'multi_data_'+str(i)+'_'
                start_time = time.time()
                logger.info(
                    'Started @ {}'.format(get_date_time_str(start_time))
                )
                self.sw_data = SWDataWithTrivialization(
                    self.config, logger_name=self.logger_name
                )
                sw_data_sequence.append(self.sw_data)

                if cache_dir is not None:
                    sw_data_file_path = os.path.join(
                        cache_dir, 'sw_data' + str(i) + '.json'
                    )
                    self.sw_data.save(sw_data_file_path)

                spectral_network = SpectralNetwork(
                    phase=phase,
                    logger_name=self.logger_name,
                )

                if cache_dir is not None:
                    cache_file_path = os.path.join(
                        cache_dir,
                        '{}_0.json'.format(data_file_prefix),
                    )
                else:
                    cache_file_path = None
                spectral_network.grow(
                    config=self.config, sw_data=self.sw_data,
                    cache_file_path=cache_file_path,
                )

                spectral_networks.append(spectral_network)
                
            self.spectral_networks = spectral_networks
            self.sw_data = sw_data_sequence
            end_time = time.time()
            logger.info('Finished @ {}'.format(get_date_time_str(end_time)))
            logger.info('elapsed cpu time: %.3f', end_time - start_time)

            if logging_queue is not None:
                # Put a mark that generating spectral networks is done.
                try:
                    logging_queue.put_nowait(None)
                except:
                    logger.warn(
                        'Failed in putting a finish mark in the logging queue.'
                    )

            if result_queue is not None:
                result_queue.put(self)

            if cache_dir is not None and extend is False:
                version_file_path = os.path.join(cache_dir, 'version')
                save_version(version_file_path)
                # NOTE: The following should be placed
                # at the last stage of spectral network generation.
                config_file_path = os.path.join(cache_dir, 'config.ini')
                self.config.save(config_file_path)



    def extend(
        self,
        additional_n_steps=0,
        new_mass_limit=None,
        additional_iterations=0,
        additional_phases=None,
        n_processes=0,
        result_queue=None,
        logging_queue=None,
        cache_dir=None,
    ):
        logger = logging.getLogger(self.logger_name)
        if cache_dir is not None and os.path.exists(cache_dir) is not True:
            os.makedirs(cache_dir)

        if additional_n_steps > 0:
            # Extend existing S-walls.
            self.config['num_of_steps'] += additional_n_steps

        if additional_iterations > 0:
            # Grow a spectral network for additional iterations.
            self.config['num_of_iterations'] += additional_iterations

        if new_mass_limit is not None:
            self.config['mass_limit'] = new_mass_limit

        start_time = time.time()
        logger.info('Started @ {}'.format(get_date_time_str(start_time)))

        # First rotate back the z-plane to the location
        # where spectral networks are generated.
        self.rotate_back()

        if (
            additional_n_steps > 0 or
            additional_iterations > 0 or
            new_mass_limit is not None
        ):
            try:
                logger.info('Extending spectral networks...')
                if len(self.spectral_networks) == 1:
                    sn = self.spectral_networks[0]
                    sn.grow(
                        self.config,
                        self.sw_data,
                        additional_iterations=additional_iterations,
                        additional_n_steps=additional_n_steps,
                        new_mass_limit=new_mass_limit,
                    )
                    if cache_dir is not None:
                        sn_data_file_path = os.path.join(
                            cache_dir, 'data_0.json',
                        )
                        sn.save(sn_data_file_path)

                else:
                    self.spectral_networks = parallel_get_spectral_network(
                        config=self.config,
                        sw_data=self.sw_data,
                        spectral_networks=self.spectral_networks,
                        n_processes=n_processes,
                        additional_iterations=additional_iterations,
                        additional_n_steps=additional_n_steps,
                        new_mass_limit=new_mass_limit,
                        logger_name=self.logger_name,
                        cache_dir=cache_dir,
                    )
            except (KeyboardInterrupt, SystemExit) as e:
                logger.warning(
                    'SpectralNetworkData.extend() '
                    'caught {} while generating spectral networks.'
                    .format(type(e))
                )
        else:
            # No extension of exhisting spectral networks.
            if cache_dir is not None:
                # Save current spectral networks to cache.
                for i, sn in enumerate(self.spectral_networks):
                    cache_file_path = os.path.join(
                        cache_dir,
                        'data_{}.json'.format(i)
                    )
                    logger.info(
                        'Saving cache data to {}.'.format(cache_file_path)
                    )
                    sn.save(cache_file_path)

        if additional_phases is not None:
            self.config['phase'] = get_phase_dict(self.config['phase'])
            additional_phase_dict = get_phase_dict(additional_phases)
            prev_phases = [sn.phase for sn in self.spectral_networks]
            add_config_phase(self.config, additional_phase_dict)
            new_phases = get_phases_from_dict(
                self.config['phase'], self.config['accuracy'],
            )
            phases = []
            for a_phase in new_phases:
                delta = [
                    abs(a_phase - prev_phase)
                    for prev_phase in prev_phases
                ]
                if min(delta) > self.config['accuracy']:
                    phases.append(a_phase)

            logger.info(
                'Adding spectral networks with phase = {}'
                .format(additional_phases)
            )
            self.generate(
                phases=phases,
                n_processes=n_processes,
                extend=True,
                cache_dir=cache_dir,
            )

        end_time = time.time()
        logger.info('Finished @ {}'.format(get_date_time_str(end_time)))
        logger.info('elapsed cpu time: %.3f', end_time - start_time)

        if logging_queue is not None:
            # Put a mark that generating spectral networks is done.
            try:
                logging_queue.put_nowait(None)
            except:
                logger.warn(
                    'Failed in putting a finish mark in the logging queue.'
                )

        if result_queue is not None:
            result_queue.put(self)

        if cache_dir is not None:
            version_file_path = os.path.join(cache_dir, 'version')
            save_version(version_file_path)
            sw_data_file_path = os.path.join(cache_dir, 'sw_data.json')
            self.sw_data.save(sw_data_file_path)
            # NOTE: The following should be placed
            # at the last stage of spectral network generation.
            config_file_path = os.path.join(cache_dir, 'config.ini')
            self.config.save(config_file_path)

    def plot(self, plot_range=None):
        # TODO: Implement if needed.
        return None

    def find_two_way_streets(self, search_radius=None,):
        soliton_tree_data = []
        for sn in self.spectral_networks:
            soliton_tree_data.append(
                sn.find_two_way_streets(
                    config=self.config,
                    sw_data=self.sw_data,
                    search_radius=search_radius,
                )
            )
        return soliton_tree_data

    def set_z_rotation(self, z_rotation):
        self.sw_data.set_z_rotation(z_rotation)
        for sn in self.spectral_networks:
            sn.set_z_rotation(z_rotation)

    def reset_z_rotation(self):
        # TODO: handle z-rotation for multi-parameter case
        # note that each parameter choice may have its own
        # different z_r
        if type(self.sw_data) is list:
            pass
        else:
            z_r = self.sw_data.z_plane_rotation
            self.set_z_rotation(z_r)

    def rotate_back(self):
        # TODO: handle z-rotation for multi-parameter case
        # note that each parameter choice may have its own
        # different z_r
        if type(self.sw_data) is list:
            pass
        else:
            bc_r = self.sw_data.branch_cut_rotation
            self.set_z_rotation(1/bc_r)

    def plot_s_walls(
        self,
        walls,
        plot_range=None,
        plot_data_points=False,
        file_path=None,
    ):
        """
        Plot walls on a complex plane for debugging purpose.
        """
        pyplot.figure()
        pyplot.axes().set_aspect('equal')

        sw_data = self.sw_data

        for pp in (sw_data.regular_punctures + sw_data.irregular_punctures):
            if pp.z == oo:
                continue
            pyplot.plot(
                pp.z.real, pp.z.imag, 'o',
                markeredgewidth=2, markersize=8,
                color='k', markerfacecolor='none',
                label=pp.label,
            )

        for bp in sw_data.branch_points:
            pyplot.plot(
                bp.z.real, bp.z.imag, 'x',
                markeredgewidth=2, markersize=8,
                color='k', label=bp.label,
            )

        for wall in walls:
            xs = wall.z.real
            ys = wall.z.imag
            pyplot.plot(xs, ys, '-', label=wall.label)

            if(plot_data_points is True):
                pyplot.plot(xs, ys, 'o', color='k', markersize=4)

        if plot_range is None:
            pyplot.autoscale(enable=True, axis='both', tight=True)
            pyplot.margins(0.1)
        else:
            [[x_min, x_max], [y_min, y_max]] = plot_range
            pyplot.xlim(x_min, x_max)
            pyplot.ylim(y_min, y_max)

        if file_path is not None:
            pyplot.savefig(file_path)
        else:
            mpldatacursor.datacursor(
                formatter='{label}'.format,
                hover=True,
            )

            pyplot.show()


class LoomLoggingFormatter(logging.Formatter):
    debug_format = (
        '%(process)d: %(module)s@%(lineno)d: '
        '%(funcName)s: %(message)s'
    )
    info_format = '%(process)d: %(message)s'
    warning_format = '%(process)d: === WARNING === %(funcName)s: %(message)s'
    error_format = '%(process)d: ### ERROR ### %(funcName)s: %(message)s'
    default_format = '%(message)s'

    def __init__(self, fmt=default_format):
        logging.Formatter.__init__(self, fmt)

    def format(self, record):
        saved_format = self._fmt

        if record.levelno == logging.DEBUG:
            self._fmt = LoomLoggingFormatter.debug_format
        elif record.levelno == logging.INFO:
            self._fmt = LoomLoggingFormatter.info_format
        elif record.levelno == logging.WARNING:
            self._fmt = LoomLoggingFormatter.warning_format
        elif record.levelno == logging.ERROR:
            self._fmt = LoomLoggingFormatter.error_format

        result = logging.Formatter.format(self, record)

        self._fmt = saved_format

        return result


def set_logging(
    logger_name='loom',
    logging_level=None,
    logging_level_name='INFO',
    logging_queue=None,
    logging_stream=None,
    logging_file_name=None,
    remove_handlers=True,
    use_rotating_file_handler=False,
):
    logger = logging.getLogger(logger_name)
    if logging_level is None:
        logging_level = logging.getLevelName(logging_level_name)
    logger.setLevel(logging_level)
    formatter = LoomLoggingFormatter()

    if remove_handlers is True:
        # Remove other handlers.
        logger.handlers = []

    if logging_file_name is not None:
        # Create a log file.
        if use_rotating_file_handler is True:
            fh = RotatingFileHandler(
                logging_file_name,
                mode='w',
                maxBytes=(10 * 1024 * 1024),
                backupCount=10,
            )
        else:
            fh = logging.FileHandler(logging_file_name, 'w')
        fh.setLevel(logging_level)
        fh.setFormatter(formatter)
        logger.addHandler(fh)

    if logging_stream is not None:
        # Create a stream handler to logging_stream.
        logger.addHandler(
            get_logging_handler(
                logging_level, logging.StreamHandler, logging_stream
            )
        )

    if logging_queue is not None:
        # Create a queue handler for multiprocessing.
        logger.addHandler(
            get_logging_handler(
                logging_level, QueueHandler, logging_queue
            )
        )


def get_logging_handler(level, handler_class, buffer_object):
    h = handler_class(buffer_object)
    h.setLevel(level)
    f = LoomLoggingFormatter()
    h.setFormatter(f)
    return h


# XXX: save_config() will be deprecated.
# Use LoomConfig.__init__().
def load_config(file_path=None, logger_name='loom',):
    config = LoomConfig(file_path=file_path, logger_name=logger_name)

    return config


# XXX: save_config() will be deprecated.
# Use LoomConfig.save().
def save_config(config, file_path=None, logger_name='loom',):
    config.save(file_path=file_path, logger_name=logger_name)

    return None


# XXX: load_spectral_network() will be deprecated.
# Use SpectralNetworkData.load().
def load_spectral_network(
    data_dir=None,
    result_queue=None,
    logger_name='loom',
):
    data = SpectralNetworkData(
        data_dir=data_dir,
        logger_name=logger_name,
    )
    if result_queue is not None:
        result_queue.put(data)
    else:
        return (data.config, data)


# XXX: save_spectral_network() will be deprecated.
# Use SpectralNetworkData.save().
def save_spectral_network(
    config,
    spectral_network_data,
    data_dir=None,
    make_zipped_file=False,
    logger_name='loom',
):
    spectral_network_data.save(
        data_dir=data_dir,
        make_zipped_file=make_zipped_file,
        logger_name=logger_name,
    )


# XXX: generate_spectral_network() will be deprecated.
# Use SpectralNetworkData.generate().
<<<<<<< HEAD
#def generate_spectral_network(
#    config,
#    phase=None,
#    n_processes=0,
#    logger_name='loom',
#):
#    """
#    Generate one or more spectral networks according to
#    the command-line options and the configuration file
#    and return a list of data obtained from SpectralNetwork.get_data()
#    """
#
#    logger = logging.getLogger(logger_name)
#
#    if phase is None:
#        phase = config['phase']
#    else:
#        config['phase'] = phase
#
#    start_time = time.time()
#    logger.info('Started @ {}'.format(get_date_time_str(start_time)))
#
#    try:
#        sw_data = SWDataWithTrivialization(config, logger_name=logger_name)
#
#        if(isinstance(phase, float)):
#            logger.info('Generate a single spectral network at theta = {}.'
#                        .format(phase))
#            spectral_network = SpectralNetwork(
#                phase=phase,
#                logger_name=logger_name,
#            )
#
#            spectral_network.grow(config, sw_data)
#
#            spectral_networks = [spectral_network]
#
#        elif(isinstance(phase, list)):
#            logger.info('Generate multiple spectral networks.')
#            logger.info('phases = {}.'.format(phase))
#            spectral_networks = parallel_get_spectral_network(
#                config=config,
#                sw_data=sw_data,
#                n_processes=n_processes,
#                logger_name=logger_name,
#            )
#
#    except (KeyboardInterrupt, SystemExit) as e:
#        logger.warning(
#            'loom.api.generate_spectral_network() '
#            'caught {} while generating spectral networks.'
#            .format(type(e))
#        )
#        sw_data = None
#        spectral_networks = None
#
#    end_time = time.time()
#    logger.info('Finished @ {}'.format(get_date_time_str(end_time)))
#    logger.info('elapsed cpu time: %.3f', end_time - start_time)
#
#    spectral_network_data = SpectralNetworkData(
#        sw_data=sw_data, spectral_networks=spectral_networks,
#    )
#
#    return spectral_network_data


=======
# PL: not clear what the new workflow will be after these deprecations,
# please give some directions
>>>>>>> b543b1d3
def generate_spectral_network(
    config,
    n_processes=0,
    result_queue=None,
    logger_name='loom',
):
    """
    Generate one or more spectral networks according to
    the command-line options and the configuration file
    and return a list of data obtained from SpectralNetwork.get_data()
    """

    # logger = logging.getLogger(logger_name)

    spectral_network_data = SpectralNetworkData(
<<<<<<< HEAD
        config=config,
        logger_name=logger_name,
    )

    spectral_network_data.generate(
        n_processes=n_processes,
        result_queue=result_queue,
=======
        config=config, sw_data=sw_data, spectral_networks=spectral_networks,
>>>>>>> b543b1d3
    )

    return spectral_network_data


def make_spectral_network_plot(
    spectral_network_data,
    master=None,
    show_plot=True,
    plot_range=None,
    logger_name='loom',
    **kwargs
):
    logger = logging.getLogger(logger_name)
    if type(spectral_network_data.sw_data) != list:
        sw_data = spectral_network_data.sw_data
        spectral_networks = spectral_network_data.spectral_networks
        spectral_network_plot_title = 'Spectral Network'

        if matplotlib.rcParams['backend'] == 'TkAgg':
            spectral_network_plot = NetworkPlotTk(
                master=master,
                title=spectral_network_plot_title,
                plot_range=plot_range,
            )
        else:
            spectral_network_plot = NetworkPlot(
                title=spectral_network_plot_title,
                plot_range=plot_range,
            )

<<<<<<< HEAD
    # Rotate the z-plane into the location defined by the curve.
    spectral_network_data.reset_z_rotation()

    for spectral_network in spectral_networks:
        logger.info('Generating the plot of a spectral network '
                    '@ theta = {}...'.format(spectral_network.phase))
        # TODO: When using plot_ui.py, remove the following
        # and uncomment the next following lines.
        plot_legend = spectral_network_plot.draw(
            spectral_network,
            sw_data.branch_points,
            punctures=(sw_data.regular_punctures +
                       sw_data.irregular_punctures),
            irregular_singularities=sw_data.irregular_singularities,
            g_data=sw_data.g_data,
            branch_cut_rotation=sw_data.branch_cut_rotation,
            logger_name=logger_name,
            **kwargs
        )
        # XXX: Use the following with plot_ui.py
#        spectral_network_plot.draw(
#            sw_data=sw_data,
#            spectral_network=spectral_network,
#            logger_name=logger_name,
#            **kwargs
#        )
#        plot_legend = spectral_network_plot.get_legend()
        logger.info(plot_legend)
=======
        # Rotate the z-plane into the location defined by the curve.
        spectral_network_data.reset_z_rotation()

        for spectral_network in spectral_networks:
            logger.info('Generating the plot of a spectral network '
                        '@ theta = {}...'.format(spectral_network.phase))
            plot_legend = spectral_network_plot.draw(
                spectral_network,
                sw_data.branch_points,
                punctures=(sw_data.regular_punctures +
                           sw_data.irregular_punctures),
                irregular_singularities=sw_data.irregular_singularities,
                g_data=sw_data.g_data,
                branch_cut_rotation=sw_data.branch_cut_rotation,
                logger_name=logger_name,
                **kwargs
            )
            logger.info(plot_legend)
>>>>>>> b543b1d3

        if show_plot is True:
            spectral_network_plot.show()
        
        return spectral_network_plot

    else:
        # This case is assumed to correspond to having a parameter sequence
        plot_sequence = []
        for i, sw_data in enumerate(spectral_network_data.sw_data):
            spectral_networks = [spectral_network_data.spectral_networks[i]]
            spectral_network_plot_title = 'Spectral Network '+str(i)

            if matplotlib.rcParams['backend'] == 'TkAgg':
                spectral_network_plot = NetworkPlotTk(
                    master=master,
                    title=spectral_network_plot_title,
                    plot_range=plot_range,
                )
            else:
                spectral_network_plot = NetworkPlot(
                    title=spectral_network_plot_title,
                    plot_range=plot_range,
                )
            plot_sequence.append(spectral_network_plot)

            # Rotate the z-plane into the location defined by the curve.
            z_r = sw_data.z_plane_rotation
            sw_data.set_z_rotation(z_r)
            for sn in spectral_networks:
                sn.set_z_rotation(z_r)

            for spectral_network in spectral_networks:
                plot_legend = spectral_network_plot.draw(
                    spectral_network,
                    sw_data.branch_points,
                    punctures=(sw_data.regular_punctures +
                               sw_data.irregular_punctures),
                    irregular_singularities=sw_data.irregular_singularities,
                    g_data=sw_data.g_data,
                    branch_cut_rotation=sw_data.branch_cut_rotation,
                    logger_name=logger_name,
                    **kwargs
                )
                logger.info(plot_legend)

        return plot_sequence


def get_date_time_str(a_time):
    a_date_time_str = (
        '{:02}-{:02}-{:02} {:02}:{:02}:{:02}'
        .format(*time.localtime(a_time)[:6])
    )
    return a_date_time_str


def get_loom_dir():
    loom_dir = os.path.join(
        os.path.dirname(os.path.realpath(__file__)),
        '..',
    )
    return os.path.realpath(loom_dir)


def get_current_branch_version():
    version = subprocess.check_output(
        ['git', '-C', get_loom_dir(), 'rev-parse', 'HEAD']
    )

    return version


def save_version(file_path):
    try:
        version = get_current_branch_version()
    except:
        version = "None"
    with open(file_path, 'w') as fp:
        fp.write(version)


def add_config_phase(config, phase_dict):
    """
    Add to config['phase'] a phase dict.
    """
    config_phase = config['phase']
    config_phase['single'] += phase_dict['single']
    config_phase['range'] += phase_dict['range']

    config['phase'] = config_phase<|MERGE_RESOLUTION|>--- conflicted
+++ resolved
@@ -896,78 +896,8 @@
 
 # XXX: generate_spectral_network() will be deprecated.
 # Use SpectralNetworkData.generate().
-<<<<<<< HEAD
-#def generate_spectral_network(
-#    config,
-#    phase=None,
-#    n_processes=0,
-#    logger_name='loom',
-#):
-#    """
-#    Generate one or more spectral networks according to
-#    the command-line options and the configuration file
-#    and return a list of data obtained from SpectralNetwork.get_data()
-#    """
-#
-#    logger = logging.getLogger(logger_name)
-#
-#    if phase is None:
-#        phase = config['phase']
-#    else:
-#        config['phase'] = phase
-#
-#    start_time = time.time()
-#    logger.info('Started @ {}'.format(get_date_time_str(start_time)))
-#
-#    try:
-#        sw_data = SWDataWithTrivialization(config, logger_name=logger_name)
-#
-#        if(isinstance(phase, float)):
-#            logger.info('Generate a single spectral network at theta = {}.'
-#                        .format(phase))
-#            spectral_network = SpectralNetwork(
-#                phase=phase,
-#                logger_name=logger_name,
-#            )
-#
-#            spectral_network.grow(config, sw_data)
-#
-#            spectral_networks = [spectral_network]
-#
-#        elif(isinstance(phase, list)):
-#            logger.info('Generate multiple spectral networks.')
-#            logger.info('phases = {}.'.format(phase))
-#            spectral_networks = parallel_get_spectral_network(
-#                config=config,
-#                sw_data=sw_data,
-#                n_processes=n_processes,
-#                logger_name=logger_name,
-#            )
-#
-#    except (KeyboardInterrupt, SystemExit) as e:
-#        logger.warning(
-#            'loom.api.generate_spectral_network() '
-#            'caught {} while generating spectral networks.'
-#            .format(type(e))
-#        )
-#        sw_data = None
-#        spectral_networks = None
-#
-#    end_time = time.time()
-#    logger.info('Finished @ {}'.format(get_date_time_str(end_time)))
-#    logger.info('elapsed cpu time: %.3f', end_time - start_time)
-#
-#    spectral_network_data = SpectralNetworkData(
-#        sw_data=sw_data, spectral_networks=spectral_networks,
-#    )
-#
-#    return spectral_network_data
-
-
-=======
 # PL: not clear what the new workflow will be after these deprecations,
 # please give some directions
->>>>>>> b543b1d3
 def generate_spectral_network(
     config,
     n_processes=0,
@@ -980,10 +910,7 @@
     and return a list of data obtained from SpectralNetwork.get_data()
     """
 
-    # logger = logging.getLogger(logger_name)
-
     spectral_network_data = SpectralNetworkData(
-<<<<<<< HEAD
         config=config,
         logger_name=logger_name,
     )
@@ -991,9 +918,6 @@
     spectral_network_data.generate(
         n_processes=n_processes,
         result_queue=result_queue,
-=======
-        config=config, sw_data=sw_data, spectral_networks=spectral_networks,
->>>>>>> b543b1d3
     )
 
     return spectral_network_data
@@ -1025,7 +949,6 @@
                 plot_range=plot_range,
             )
 
-<<<<<<< HEAD
     # Rotate the z-plane into the location defined by the curve.
     spectral_network_data.reset_z_rotation()
 
@@ -1054,26 +977,6 @@
 #        )
 #        plot_legend = spectral_network_plot.get_legend()
         logger.info(plot_legend)
-=======
-        # Rotate the z-plane into the location defined by the curve.
-        spectral_network_data.reset_z_rotation()
-
-        for spectral_network in spectral_networks:
-            logger.info('Generating the plot of a spectral network '
-                        '@ theta = {}...'.format(spectral_network.phase))
-            plot_legend = spectral_network_plot.draw(
-                spectral_network,
-                sw_data.branch_points,
-                punctures=(sw_data.regular_punctures +
-                           sw_data.irregular_punctures),
-                irregular_singularities=sw_data.irregular_singularities,
-                g_data=sw_data.g_data,
-                branch_cut_rotation=sw_data.branch_cut_rotation,
-                logger_name=logger_name,
-                **kwargs
-            )
-            logger.info(plot_legend)
->>>>>>> b543b1d3
 
         if show_plot is True:
             spectral_network_plot.show()
