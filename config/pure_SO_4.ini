--- conflicted
+++ resolved
@@ -3,14 +3,9 @@
 root_system = D2
 representation = 1
 irregular_punctures = [0, oo]
-<<<<<<< HEAD
 #differential_parameters = {u_2: (2-I)/7, u_4: (2+I)/10}
-#differential_parameters = {u_2: 0.0, u_4: 0.0} # Not working
-differential_parameters = {u_2: 1.0/2.0, u_4:-I/2.0}
-=======
-#differential_parameters = {u_2: (2-I)/7, u_4: (2+I)/10, r: 1}
-differential_parameters = {u_2: 0.0, u_4: 0.0, r: 1}
->>>>>>> c7b8663e
+differential_parameters = {u_2: 0.0, u_4: 0.0} # Not working
+#differential_parameters = {u_2: 1.0/2.0, u_4:-I/2.0}
 #Mobius transformation parameters
 #mt_params = [[I,-I],[1,1]]
 #ramification_point_finding_method = discriminant 
@@ -23,26 +18,9 @@
 
 num_of_steps = 5000 
 num_of_iterations = 3
-<<<<<<< HEAD
 
 accuracy = 1e-6
 
 phase = [1e-6, 3.141592, 80]
-=======
-size_of_small_step = 1e-3
-size_of_large_step = 2e-2
 
-size_of_bp_neighborhood = 10 * %(size_of_small_step)s
-size_of_puncture_cutoff = 2 * %(size_of_small_step)s
-#size_of_ramification_pt_cutoff = 1e-3
-
-accuracy = 1e-15
-
-# Number of processes to spawn. 
-# Set to 0 to utilize maximum number of cores available,
-# Set to -n, n > 0, to leave n CPUs out of the process pool.
-# n_processes = 0
-
-#phase = [1e-6, 3.141592, 80]
->>>>>>> c7b8663e
 mass_limit = 10.0
