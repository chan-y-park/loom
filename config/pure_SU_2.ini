[Seiberg-Witten data]
#casimir_differentials = {2: (1/z + u_2 + z)*(1/z^2)}
casimir_differentials = {2: (1/(z*r) + u_2 + (z*r))*(1/(z*r)^2)}
root_system = A1 
representation = 1
punctures = [0, oo]
<<<<<<< HEAD
differential_parameters = {u_2: 2+2*I}
=======
differential_parameters = {u_2: 1/2, r: exp(pi*I/5)}
>>>>>>> fe77f300
# Mobius transformation parameters
mt_params = [[1*I, -1*I], [1, 1]]
#mt_params = None 
#ramification_point_finding_method = discriminant 
#ramification_point_finding_method = system_of_eqs 

[numerical parameters]

#default range as [[z.real.min, z.real.max], [z.imag.min, z.imag.max]]
plot_range = [[-5, 5], [-5, 5]]

num_of_steps = 5000 
num_of_iterations = 5
size_of_small_step = 1e-3
size_of_large_step = 2e-2

size_of_neighborhood = 10 * %(size_of_small_step)s
size_of_puncture_cutoff = 2 * %(size_of_small_step)s
size_of_ramification_pt_cutoff = 1e-3

accuracy = 1e-6

# Number of processes to spawn. 
# Set to 0 to utilize maximum number of cores available,
# Set to -n, n > 0, to leave n CPUs out of the process pool.
n_processes = 0

mass_limit = 500.0
phase_range = [1e-6, 3.141592, 100]<|MERGE_RESOLUTION|>--- conflicted
+++ resolved
@@ -4,11 +4,7 @@
 root_system = A1 
 representation = 1
 punctures = [0, oo]
-<<<<<<< HEAD
 differential_parameters = {u_2: 2+2*I}
-=======
-differential_parameters = {u_2: 1/2, r: exp(pi*I/5)}
->>>>>>> fe77f300
 # Mobius transformation parameters
 mt_params = [[1*I, -1*I], [1, 1]]
 #mt_params = None 
