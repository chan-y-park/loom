--- conflicted
+++ resolved
@@ -5,11 +5,7 @@
 representation = 1
 regular_punctures = []
 irregular_punctures = [0, oo]
-<<<<<<< HEAD
-differential_parameters = {u_2 = 1, u_3 = 2 * I}
-=======
 differential_parameters = {u_2 = 1, u_3 = 2*I}
->>>>>>> 8b59eeef
 ramification_point_finding_method = system_of_eqs
 mt_params = None
 
